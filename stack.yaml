resolver: lts-8.13

flags:
  ether:
    disable-tup-instances: true

extra-package-dbs: []

packages:
- '.'
- core
- update
- infra
- db
- lrc
- lwallet
- ssc
- godtossing
- txp

- location:
    git: https://github.com/serokell/time-units.git
    commit: 6c3747c1ac794f952de996dd7ba8a2f6d63bf132
  extra-dep: true
- location:
    git: https://github.com/serokell/acid-state.git
    commit: 95fce1dbada62020a0b2d6aa2dd7e88eadd7214b
  extra-dep: true
- location:
    git: https://github.com/serokell/kademlia.git
    commit: 92043c7e80e93aeb08212e8ce42c783edd9b2f80
  extra-dep: true
- location:
    git: https://github.com/input-output-hk/plutus-prototype
    commit: e2e2711e6978002279b4d7c49cab1aff47a2fd43
  extra-dep: true
- location:
    git: https://github.com/serokell/rocksdb-haskell.git
    commit: 4dfd8d61263d78a91168e86e8005eb9b7069389e
  extra-dep: true
- location:
    git: https://github.com/thoughtpolice/hs-ed25519
    # We're waiting on next release
    commit: da4247b5b3420120e20451e6a252e2a2ca15b43c
  extra-dep: true
- location:
    git: https://github.com/input-output-hk/cardano-report-server.git
    commit: 424e4ecacdf038a01542025dd1296bd272ce770d
  extra-dep: true
- location:
    git: https://github.com/serokell/time-warp-nt.git
<<<<<<< HEAD
    commit: 111b026e7d3106ce5bf1f23e635069c29711da08
=======
    commit: 79acc87fcb6fc21998ee2bf1d2ae17d8894bc007
>>>>>>> 69e89614
  extra-dep: true
# These two are needed for time-warp-nt
- location:
    git: https://github.com/serokell/network-transport-tcp
    commit: a6c04c35f3a1d786bc5e57fd04cf3e2a043179f3
  extra-dep: true
- location:
    git: https://github.com/serokell/network-transport
    commit: f2321a103f53f51d36c99383132e3ffa3ef1c401
  extra-dep: true
- location:
    git: https://github.com/input-output-hk/cardano-crypto
    commit: 96adbd5aa9a906859deddf170f8762a9ed85c0c9
  extra-dep: true
# We're using forked version of 'swagger2' package because of bug in haddock package.
# Now we don't build Haddock-docs for this 'swagger2' package, and when that bug will
# be fixed, we'll back to Hackage-version.
- location:
    git: https://github.com/serokell/swagger2
    commit: 6cc2063e1c8da9e701f3ac95549b8a33be9605de
  extra-dep: true
#- location:
#    git: https://github.com/haskell-crypto/cryptonite.git
#    commit: 2932df9e243aa7ae7eb2b25d7c60fa77a30c6fb5
#  extra-dep: true

nix:
  shell-file: shell.nix

extra-deps:
- universum-0.4.3
- time-units-1.0.0
- serokell-util-0.1.5.0
- pvss-0.1
- base58-bytestring-0.1.0
- log-warper-1.1.2
- concurrent-extra-0.7.0.10       # not yet in lts-8
- purescript-bridge-0.8.0.1
- cryptonite-0.23
- cryptonite-openssl-0.6
- directory-1.3.1.0               # https://github.com/malcolmwallace/cpphs/issues/8
- servant-0.10                    # servant-multipart supports version servant-10 only
- servant-server-0.10             # so it triggers another dependencies to be v10
- servant-swagger-1.1.2.1
- servant-multipart-0.10
- ether-0.5.1.0
- transformers-lift-0.2.0.1
<<<<<<< HEAD
- store-0.4.3.1
=======
- lens-4.15.3                     # not yet in lts-8
- th-abstraction-0.2.2.0          # needed for lens
>>>>>>> 69e89614

# This is for CI to pass --fast to all dependencies
apply-ghc-options: everything

# If you find it too restrictive, you can use `scripts/build/cardano-sl.sh' script
ghc-options:
  cardano-sl-core:       -Werror
  cardano-sl-db:         -Werror
  cardano-sl-ssc:        -Werror
  cardano-sl-infra:      -Werror
  cardano-sl-lrc:        -Werror
  cardano-sl-update:     -Werror
  cardano-sl-godtossing: -Werror
  cardano-sl-txp:        -Werror
  cardano-sl:            -Werror
  cardano-sl-lwallet:    -Werror<|MERGE_RESOLUTION|>--- conflicted
+++ resolved
@@ -49,11 +49,7 @@
   extra-dep: true
 - location:
     git: https://github.com/serokell/time-warp-nt.git
-<<<<<<< HEAD
-    commit: 111b026e7d3106ce5bf1f23e635069c29711da08
-=======
     commit: 79acc87fcb6fc21998ee2bf1d2ae17d8894bc007
->>>>>>> 69e89614
   extra-dep: true
 # These two are needed for time-warp-nt
 - location:
@@ -101,12 +97,9 @@
 - servant-multipart-0.10
 - ether-0.5.1.0
 - transformers-lift-0.2.0.1
-<<<<<<< HEAD
 - store-0.4.3.1
-=======
 - lens-4.15.3                     # not yet in lts-8
 - th-abstraction-0.2.2.0          # needed for lens
->>>>>>> 69e89614
 
 # This is for CI to pass --fast to all dependencies
 apply-ghc-options: everything
