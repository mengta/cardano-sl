--- conflicted
+++ resolved
@@ -13,8 +13,7 @@
 import qualified Data.ByteString            as BS
 import           Data.List                  ((!!))
 import qualified Data.List.NonEmpty         as NE
-<<<<<<< HEAD
-import qualified Data.Set                   as Set (fromList)
+import qualified Data.Set                   as S (fromList, toList)
 import qualified Data.Text                  as T
 import qualified Data.Text.IO               as T
 import           Data.Time.Units            (convertUnit, toMicroseconds)
@@ -24,14 +23,7 @@
                                              currentTime, delay,
                                              modifySharedAtomic, newSharedAtomic,
                                              Production, race, forConcurrently)
-=======
-import qualified Data.Set                   as S (fromList, toList)
-import qualified Data.Text                  as T
-import           Data.Time.Units            (convertUnit)
-import           Formatting                 (build, int, sformat, stext, (%))
-import           Mockable                   (Production, delay)
 import           Network.Transport.Abstract (Transport, hoistTransport)
->>>>>>> 5da4fdff
 import           Options.Applicative        (execParser)
 import           System.IO                  (BufferMode (LineBuffering),
                                              hClose, hFlush, hSetBuffering, stdout)
@@ -45,17 +37,11 @@
 
 import           Pos.Binary                 (Raw)
 import qualified Pos.CLI                    as CLI
-<<<<<<< HEAD
-import           Pos.Communication          (OutSpecs, SendActions, Worker', WorkerSpec,
-                                             sendTxOuts, submitTx, worker, NodeId)
+import           Pos.Communication          (NodeId, OutSpecs, SendActions, Worker',
+                                             WorkerSpec, sendTxOuts, submitTx, worker)
 import           Pos.Constants              (genesisBlockVersionData, genesisSlotDuration,
                                              isDevelopment)
 import           Pos.Core.Types             (Timestamp (..), mkCoin)
-=======
-import           Pos.Communication          (NodeId, OutSpecs, SendActions, Worker',
-                                             WorkerSpec, sendTxOuts, submitTx, worker)
-import           Pos.Constants              (genesisBlockVersionData, isDevelopment)
->>>>>>> 5da4fdff
 import           Pos.Crypto                 (Hash, SecretKey, SignTag (SignUSVote),
                                              emptyPassphrase, encToPublic, fakeSigner,
                                              hash, hashHexF, noPassEncrypt, safeSign,
@@ -77,28 +63,20 @@
                                              skovorodaUpdateData)
 import           Pos.Util.UserSecret        (readUserSecret, usKeys)
 import           Pos.Wallet                 (MonadKeys (addSecretKey, getSecretKeys),
-<<<<<<< HEAD
-                                             WalletMode, WalletParams (..), WalletRealMode,
-                                             getBalance, runWalletReal, sendProposalOuts,
-=======
                                              WalletMode, WalletParams (..),
                                              WalletStaticPeersMode, getBalance,
                                              runWalletStaticPeers, sendProposalOuts,
->>>>>>> 5da4fdff
                                              sendVoteOuts, submitUpdateProposal,
                                              submitVote)
 #ifdef WITH_WEB
 import           Pos.Wallet.Web             (walletServeWebLite, walletServerOuts)
 #endif
 
-<<<<<<< HEAD
-import           Prelude                   (id) -- TODO: this should be exported from Universum.
-import           Command                   (Command (..), SendMode (..), parseCommand)
-import           WalletOptions             (WalletAction (..), WalletOptions (..),
-                                            optsInfo)
-import qualified Network.Transport.TCP     as TCP (TCPAddr (..))
-
-type CmdRunner = ReaderT ([SecretKey], [NodeId])
+import           Prelude                    (id) -- TODO: this should be exported from Universum.
+import           Command                    (Command (..), SendMode (..), parseCommand)
+import qualified Network.Transport.TCP      as TCP (TCPAddr (..))
+import           WalletOptions              (WalletAction (..), WalletOptions (..),
+                                             optsInfo)
 
 data TxCount = TxCount
     { txcSubmitted :: !Int
@@ -110,23 +88,12 @@
 addTxFailed :: Mockable SharedAtomic m => SharedAtomicT m TxCount -> m ()
 addTxFailed mvar = modifySharedAtomic mvar (\(TxCount submitted failed) -> return (TxCount submitted (failed + 1), ()))
 
-runCmd :: forall ssc m. WalletMode ssc m => RealModeResources m -> SendActions m -> Command -> CmdRunner m ()
-runCmd _ _ (Balance addr) = lift (getBalance addr) >>=
-                            putText . sformat ("Current balance: "%coinF)
-runCmd _ sendActions (Send idx outputs) = do
-=======
-import           Command                    (Command (..), parseCommand)
-import qualified Network.Transport.TCP      as TCP (TCPAddr (..))
-import           WalletOptions              (WalletAction (..), WalletOptions (..),
-                                             optsInfo)
-
 type CmdRunner = ReaderT ([SecretKey], [NodeId])
 
-runCmd :: WalletMode ssc m => SendActions m -> Command -> CmdRunner m ()
+runCmd :: forall ssc m. WalletMode ssc m => SendActions m -> Command -> CmdRunner m ()
 runCmd _ (Balance addr) = lift (getBalance addr) >>=
                           putText . sformat ("Current balance: "%coinF)
 runCmd sendActions (Send idx outputs) = do
->>>>>>> 5da4fdff
     (_, na) <- ask
     skeys <- getSecretKeys
     etx <-
@@ -142,11 +109,7 @@
     case etx of
         Left err -> putText $ sformat ("Error: "%stext) err
         Right tx -> putText $ sformat ("Submitted transaction: "%txaF) tx
-<<<<<<< HEAD
-runCmd _ sendActions (SendToAllGenesis nTrans conc sendMode tpsSentFile) = do
-=======
-runCmd sendActions (SendToAllGenesis amount delay_) = do
->>>>>>> 5da4fdff
+runCmd sendActions (SendToAllGenesis nTrans conc sendMode tpsSentFile) = do
     (skeys, na) <- ask
     let nNeighbours = length na
     let slotDuration = fromIntegral (toMicroseconds genesisSlotDuration) `div` 1000000 :: Int
@@ -162,7 +125,6 @@
     txQueue <- liftIO . atomically $ newTQueue
     forM_ (zip skeys [0 .. nTrans-1]) $ \(key, n) -> do
         let txOut = TxOut {
-<<<<<<< HEAD
                 txOutAddress = makePubKeyAddress (toPublic key),
                 txOutValue = mkCoin 1
                 }
@@ -204,24 +166,7 @@
     let sendTxsConcurrently = void $ forConcurrently [1..conc] (const sendTxs)
     either absurd id <$> race writeTPS sendTxsConcurrently
     liftIO $ hClose h
-runCmd _ sendActions v@(Vote idx decision upid) = do
-=======
-            txOutAddress = makePubKeyAddress (toPublic key),
-            txOutValue = amount
-        }
-        etx <-
-            lift $
-            submitTx
-                sendActions
-                (fakeSigner key)
-                na
-                (NE.fromList [TxOutAux txOut []])
-        case etx of
-            Left err -> putText $ sformat ("Error: "%stext) err
-            Right tx -> putText $ sformat ("Submitted transaction: "%txaF) tx
-        delay $ ms delay_
 runCmd sendActions v@(Vote idx decision upid) = do
->>>>>>> 5da4fdff
     logDebug $ "Submitting a vote :" <> show v
     (_, na) <- ask
     skeys <- getSecretKeys
@@ -408,17 +353,10 @@
 
     bracketResources baseParams TCP.Unaddressable $ \transport -> do
 
-<<<<<<< HEAD
-        let trans :: forall t . Production t -> WalletRealMode t
-            trans = lift . lift . lift . lift . lift . lift
-            res' :: RealModeResources WalletRealMode
-            res' = hoistResources trans res
-=======
         let powerLift :: forall t . Production t -> WalletStaticPeersMode t
-            powerLift = lift . lift . lift . lift . lift . lift
+            powerLift = lift . lift . lift . lift . lift . lift . lift
             transport' :: Transport WalletStaticPeersMode
             transport' = hoistTransport powerLift transport
->>>>>>> 5da4fdff
 
         let peerId = CLI.peerId woCommonArgs
         let sysStart = CLI.sysStart woCommonArgs
