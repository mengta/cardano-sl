--- conflicted
+++ resolved
@@ -22,12 +22,9 @@
 
 import           Control.Lens                   (at)
 import           Control.Monad.Catch            (try)
-<<<<<<< HEAD
 import           Control.Monad.Loops            (unfoldrM)
 import           Control.Monad.Trans.Maybe      (MaybeT (..))
 import qualified Data.ByteString                as BS
-=======
->>>>>>> d66416bb
 import qualified Data.List.NonEmpty             as NE
 import           Data.Maybe                     (fromMaybe)
 import qualified Data.Text                      as T
@@ -55,20 +52,11 @@
                                                  mpLocalTxs, taTx, topsortTxs, txOutValue,
                                                  txpTxs, _txOutputs)
 import           Pos.Types                      (Address (..), Coin, EpochIndex,
-<<<<<<< HEAD
                                                  HeaderHash, Timestamp, difficultyL,
                                                  gbHeader, gbhConsensus,
                                                  getChainDifficulty, makeRedeemAddress,
                                                  mkCoin, prevBlockL, prevBlockL, siEpoch,
                                                  siSlot, sumCoins, unsafeIntegerToCoin,
-=======
-                                                 HeaderHash, Timestamp,
-                                                 difficultyL, gbHeader,
-                                                 gbhConsensus,
-                                                 getChainDifficulty, mkCoin,
-                                                 siEpoch, siSlot, sumCoins,
-                                                 unsafeIntegerToCoin,
->>>>>>> d66416bb
                                                  unsafeSubCoin)
 import           Pos.Util                       (maybeThrow)
 import           Pos.Util.Chrono                (NewestFirst (..))
@@ -76,8 +64,8 @@
 import           Pos.WorkMode                   (WorkMode)
 
 import           Pos.Explorer                   (TxExtra (..), getEpochBlocks,
-                                                 getLastTransactions,
-                                                 getPageBlocks, getTxExtra)
+                                                 getLastTransactions, getPageBlocks,
+                                                 getTxExtra)
 import qualified Pos.Explorer                   as EX (getAddrBalance, getAddrHistory,
                                                        getTxExtra)
 import           Pos.Explorer.Aeson.ClientTypes ()
@@ -282,7 +270,7 @@
     pure $ tiToTxEntry <$> newTxs
   where
     -- Get last transactions from the blockchain.
-    getBlockchainLastTxs 
+    getBlockchainLastTxs
         :: ExplorerMode m
         => m [TxInternal]
     getBlockchainLastTxs = do
@@ -293,12 +281,12 @@
         forM lastTxsWH toTxInternal
       where
         -- Convert transaction to TxInternal.
-        toTxInternal 
+        toTxInternal
             :: (MonadThrow m, MonadDBRead m)
             => WithHash Tx
             -> m TxInternal
         toTxInternal (WithHash tx txId) = do
-            extra <- EX.getTxExtra txId >>= 
+            extra <- EX.getTxExtra txId >>=
                 maybeThrow (Internal "No extra info for tx in DB!")
             pure $ TxInternal extra tx
 
