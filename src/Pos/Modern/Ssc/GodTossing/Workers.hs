{-# LANGUAGE ConstraintKinds       #-}
{-# LANGUAGE FlexibleContexts      #-}
{-# LANGUAGE MultiParamTypeClasses #-}
{-# LANGUAGE ScopedTypeVariables   #-}
{-# LANGUAGE TupleSections         #-}
{-# LANGUAGE UndecidableInstances  #-}
{-# LANGUAGE ViewPatterns          #-}

-- | Instance of SscWorkersClass.

module Pos.Modern.Ssc.GodTossing.Workers
       ( -- * Instances
         -- ** instance SscWorkersClass SscGodTossing
       ) where

import           Control.Concurrent.STM                         (readTVar)
import           Control.Lens                                   (view, (%=), _2, _3)
import           Control.Monad.Trans.Maybe                      (runMaybeT)
import           Control.TimeWarp.Timed                         (Microsecond, Millisecond,
                                                                 currentTime, for, wait)
import           Data.HashMap.Strict                            (insert, lookup, member)
import qualified Data.List.NonEmpty                             as NE (fromList, toList)
import           Data.Tagged                                    (Tagged (..))
import           Data.Time.Units                                (convertUnit)
import           Formatting                                     (build, ords, sformat,
                                                                 shown, (%))
import           Serokell.Util.Exceptions                       ()
import           System.Wlog                                    (logDebug, logError,
                                                                 logWarning)
import           Universum

<<<<<<< HEAD
import           Pos.Binary.Class                              (Bi)
import           Pos.Communication.Methods                     (sendToNeighborsSafe)
import           Pos.Constants                                 (k, mpcSendInterval)
import           Pos.Context                                   (getNodeContext,
                                                                ncPublicKey, ncSecretKey,
                                                                ncSscContext,
                                                                ncSscParticipants)
import           Pos.Crypto                                    (SecretKey, VssKeyPair,
                                                                randomNumber,
                                                                runSecureRandom, toPublic)
import           Pos.Crypto.SecretSharing                      (toVssPublicKey)
import           Pos.Crypto.Signing                            (PublicKey, sign)
import           Pos.Modern.Ssc.GodTossing.Functions           (hasCommitment, hasOpening,
                                                                hasShares)
import           Pos.Modern.Ssc.GodTossing.Helpers             (getOurShares)
import           Pos.Modern.Ssc.GodTossing.LocalData.LocalData (localOnNewSlot,
                                                                sscProcessMessage)
import           Pos.Modern.Ssc.GodTossing.Storage.Storage     (getGlobalCertificates)
import           Pos.Slotting                                  (getSlotStart, onNewSlot)
import           Pos.Ssc.Class.Helpers                         (SscHelpersClassM)
import           Pos.Ssc.Class.LocalData                       (sscRunLocalQuery,
                                                                sscRunLocalUpdate)
import           Pos.Ssc.Class.Storage                         (getGlobalState)
import           Pos.Ssc.Class.Workers                         (SscWorkersClass (..))
import           Pos.Ssc.Extra.MonadLD                         (MonadSscLDM)
import           Pos.Ssc.GodTossing.Functions                  (genCommitmentAndOpening,
                                                                genCommitmentAndOpening,
                                                                isCommitmentIdx,
                                                                isOpeningIdx, isSharesIdx,
                                                                mkSignedCommitment)
import           Pos.Ssc.GodTossing.Functions                  (getThreshold)
import           Pos.Ssc.GodTossing.LocalData.Types            (gtLocalCertificates)
import           Pos.Ssc.GodTossing.SecretStorage.State        (checkpointSecret,
                                                                getSecret,
                                                                prepareSecretToNewSlot,
                                                                setSecret)
import           Pos.Ssc.GodTossing.Types.Base                 (Commitment, Opening,
                                                                SignedCommitment,
                                                                VssCertificate (..))
import           Pos.Ssc.GodTossing.Types.Instance             ()
import           Pos.Ssc.GodTossing.Types.Message              (DataMsg (..), InvMsg (..),
                                                                MsgTag (..))
import           Pos.Ssc.GodTossing.Types.Type                 (SscGodTossing)
import           Pos.Ssc.GodTossing.Types.Types                (GtPayload, GtProof,
                                                                gtcParticipateSsc,
                                                                gtcVssKeyPair)
import           Pos.Types                                     (Address (..), EpochIndex,
                                                                LocalSlotIndex,
                                                                Participants, SlotId (..),
                                                                Timestamp (..),
                                                                makePubKeyAddress)
import           Pos.Util                                      (asBinary)
import           Pos.WorkMode                                  (WorkMode)

type MyWorkMode ssc m = ( WorkMode ssc m
                        , MonadSscLDM ssc m
                        , SscHelpersClassM ssc)
=======
import           Pos.Binary.Class                               (Bi)
import           Pos.Communication.Methods                      (sendToNeighborsSafe)
import           Pos.Constants                                  (k, mpcSendInterval)
import           Pos.Context                                    (getNodeContext,
                                                                 ncPublicKey, ncSecretKey,
                                                                 ncSscContext,
                                                                 ncSscParticipants)
import           Pos.Crypto                                     (SecretKey, VssKeyPair,
                                                                 randomNumber,
                                                                 runSecureRandom,
                                                                 toPublic)
import           Pos.Crypto.SecretSharing                       (toVssPublicKey)
import           Pos.Crypto.Signing                             (PublicKey, sign)
import           Pos.Modern.Ssc.GodTossing.Functions            (hasCommitment,
                                                                 hasOpening, hasShares)
import           Pos.Modern.Ssc.GodTossing.Helpers              (getOurShares)
import           Pos.Modern.Ssc.GodTossing.LocalData.LocalData  (localOnNewSlot,
                                                                 sscProcessMessage)
import           Pos.Modern.Ssc.GodTossing.Secret.SecretStorage (getSecret,
                                                                 prepareSecretToNewSlot,
                                                                 setSecret)
import           Pos.Modern.Ssc.GodTossing.Storage.Storage      (getGlobalCertificates)
import           Pos.Slotting                                   (getSlotStart, onNewSlot)
import           Pos.Ssc.Class.LocalData                        (sscRunLocalQuery,
                                                                 sscRunLocalUpdate)
import           Pos.Ssc.Class.Storage                          (getGlobalState)
import           Pos.Ssc.Class.Workers                          (SscWorkersClass (..))
import           Pos.Ssc.GodTossing.Functions                   (genCommitmentAndOpening,
                                                                 genCommitmentAndOpening,
                                                                 isCommitmentIdx,
                                                                 isOpeningIdx,
                                                                 isSharesIdx,
                                                                 mkSignedCommitment)
import           Pos.Ssc.GodTossing.Functions                   (getThreshold)
import           Pos.Ssc.GodTossing.LocalData.Types             (gtLocalCertificates)
import           Pos.Ssc.GodTossing.Types.Base                  (Commitment, Opening,
                                                                 SignedCommitment,
                                                                 VssCertificate (..))
import           Pos.Ssc.GodTossing.Types.Instance              ()
import           Pos.Ssc.GodTossing.Types.Message               (DataMsg (..),
                                                                 InvMsg (..), MsgTag (..))
import           Pos.Ssc.GodTossing.Types.Type                  (SscGodTossing)
import           Pos.Ssc.GodTossing.Types.Types                 (GtPayload, GtProof,
                                                                 gtcParticipateSsc,
                                                                 gtcVssKeyPair)
import           Pos.Types                                      (Address (..), EpochIndex,
                                                                 LocalSlotIndex,
                                                                 Participants,
                                                                 SlotId (..),
                                                                 Timestamp (..),
                                                                 makePubKeyAddress)
import           Pos.Util                                       (asBinary)
import           Pos.WorkMode                                   (WorkMode)
>>>>>>> 980fbceb

instance (Bi VssCertificate
         ,Bi Opening
         ,Bi Commitment
         ,Bi GtPayload
         ,Bi DataMsg
         ,Bi InvMsg
         ,Bi GtProof) =>
         SscWorkersClass SscGodTossing where
    sscWorkers = Tagged [onStart, onNewSlotSsc]

-- CHECK: @onStart
-- Checks whether 'our' VSS certificate has been announced
onStart :: forall m. (WorkMode SscGodTossing m, Bi DataMsg) => m ()
onStart = checkNSendOurCert

checkNSendOurCert :: forall m . (WorkMode SscGodTossing m, Bi DataMsg) => m ()
checkNSendOurCert = do
    (_, ourAddr) <- getOurPkAndAddr
    isCertInBlockhain <- member ourAddr <$> getGlobalCertificates
    if isCertInBlockhain then
       logDebug "Our VssCertificate has been already announced."
    else do
        logDebug "Our VssCertificate hasn't been announced yet, we will announce it now."
        ourVssCertificate <- getOurVssCertificate
        let msg = DMVssCertificate ourAddr ourVssCertificate
        -- [CSL-245]: do not catch all, catch something more concrete.
        (sendToNeighborsSafe msg >> logDebug "Announced our VssCertificate.")
            `catchAll` \e ->
            logError $ sformat ("Error announcing our VssCertificate: " % shown) e
  where
    getOurVssCertificate :: m VssCertificate
    getOurVssCertificate = do
        (ourPk, ourAddr) <- getOurPkAndAddr
        localCerts       <- sscRunLocalQuery $ view gtLocalCertificates
        case lookup ourAddr localCerts of
          Just c  -> return c
          Nothing -> do
            ourSk         <- ncSecretKey <$> getNodeContext
            ourVssKeyPair <- getOurVssKeyPair
            let vssKey  = asBinary $ toVssPublicKey ourVssKeyPair
                ourCert = VssCertificate { vcVssKey     = vssKey
                                         , vcSignature  = sign ourSk vssKey
                                         , vcSigningKey = ourPk
                                         }
            sscRunLocalUpdate $ gtLocalCertificates %= insert ourAddr ourCert
            return ourCert

getOurPkAndAddr :: WorkMode SscGodTossing m => m (PublicKey, Address)
getOurPkAndAddr = do
    ourPk <- ncPublicKey <$> getNodeContext
    return (ourPk, makePubKeyAddress ourPk)

getOurVssKeyPair :: WorkMode SscGodTossing m => m VssKeyPair
getOurVssKeyPair = gtcVssKeyPair . ncSscContext <$> getNodeContext

-- CHECK: @onNewSlotSsc
-- Checks whether 'our' VSS certificate has been announced
onNewSlotSsc
    :: ( WorkMode SscGodTossing m
       , Bi Commitment
       , Bi VssCertificate
       , Bi Opening
       , Bi InvMsg
       , Bi DataMsg)
    => m ()
onNewSlotSsc = onNewSlot True $ \slotId-> do
    localOnNewSlot slotId
    checkNSendOurCert
    prepareSecretToNewSlot slotId
    participationEnabled <- getNodeContext >>=
        atomically . readTVar . gtcParticipateSsc . ncSscContext
    when participationEnabled $ do
        onNewSlotCommitment slotId
        onNewSlotOpening slotId
        onNewSlotShares slotId

-- Commitments-related part of new slot processing
onNewSlotCommitment
    :: (WorkMode SscGodTossing m
       ,Bi Commitment
       ,Bi VssCertificate
       ,Bi Opening
       ,Bi InvMsg)
    => SlotId -> m ()
onNewSlotCommitment SlotId {..} = do
    ourAddr <- makePubKeyAddress . ncPublicKey <$> getNodeContext
    ourSk <- ncSecretKey <$> getNodeContext
    shouldCreateCommitment <- do
        secret <- getSecret
        return $ and [isCommitmentIdx siSlot, isNothing secret]
    when shouldCreateCommitment $ do
        logDebug $ sformat ("Generating secret for "%ords%" epoch") siEpoch
        generated <- generateAndSetNewSecret ourSk siEpoch
        case generated of
            Nothing -> logWarning "I failed to generate secret for Mpc"
            Just _ -> logDebug $
                sformat ("Generated secret for "%ords%" epoch") siEpoch
    shouldSendCommitment <- do
        commitmentInBlockchain <- hasCommitment ourAddr <$> getGlobalState
        return $ isCommitmentIdx siSlot && not commitmentInBlockchain
    when shouldSendCommitment $ do
        mbComm <- fmap (view _2) <$> getSecret
        whenJust mbComm $ \comm -> do
            _ <- sscProcessMessage $ DMCommitment ourAddr comm
            sendOurData CommitmentMsg siEpoch 0 ourAddr

-- Openings-related part of new slot processing
onNewSlotOpening
    :: (WorkMode SscGodTossing m
       ,Bi VssCertificate
       ,Bi Opening
       ,Bi InvMsg
       ,Bi Commitment)
    => SlotId -> m ()
onNewSlotOpening SlotId {..} = do
    ourAddr <- makePubKeyAddress . ncPublicKey <$> getNodeContext
    shouldSendOpening <- do
        globalData <- getGlobalState
        let openingInBlockchain = hasOpening ourAddr globalData
        let commitmentInBlockchain = hasCommitment ourAddr globalData
        return $ and [ isOpeningIdx siSlot
                     , not openingInBlockchain
                     , commitmentInBlockchain]
    when shouldSendOpening $ do
        mbOpen <- fmap (view _3) <$> getSecret
        whenJust mbOpen $ \open -> do
            _ <- sscProcessMessage $ DMOpening ourAddr open
            sendOurData OpeningMsg siEpoch 2 ourAddr

-- Shares-related part of new slot processing
onNewSlotShares
    :: (WorkMode SscGodTossing m
       ,Bi VssCertificate
       ,Bi InvMsg
       ,Bi Opening
       ,Bi Commitment)
    => SlotId -> m ()
onNewSlotShares SlotId {..} = do
    ourAddr <- makePubKeyAddress . ncPublicKey <$> getNodeContext
    -- Send decrypted shares that others have sent us
    shouldSendShares <- do
        -- [CSL-203]: here we assume that all shares are always sent
        -- as a whole package.
        sharesInBlockchain <- hasShares ourAddr <$> getGlobalState
        return $ isSharesIdx siSlot && not sharesInBlockchain
    when shouldSendShares $ do
        ourVss <- gtcVssKeyPair . ncSscContext <$> getNodeContext
        shares <- getOurShares ourVss
        let lShares = fmap asBinary shares
        unless (null shares) $ do
            _ <- sscProcessMessage $ DMShares ourAddr lShares
            sendOurData SharesMsg siEpoch 4 ourAddr

sendOurData
    :: (WorkMode SscGodTossing m, Bi InvMsg)
    => MsgTag -> EpochIndex -> LocalSlotIndex -> Address -> m ()
sendOurData msgTag epoch kMultiplier ourAddr = do
    -- Note: it's not necessary to create a new thread here, because
    -- in one invocation of onNewSlot we can't process more than one
    -- type of message.
    waitUntilSend msgTag epoch kMultiplier
    logDebug $ sformat ("Announcing our "%build) msgTag
    let msg = InvMsg {imType = msgTag, imKeys = pure ourAddr}
    sendToNeighborsSafe msg
    logDebug $ sformat ("Sent our " %build%" to neighbors") msgTag

-- | Generate new commitment and opening and use them for the current
-- epoch. 'prepareSecretToNewSlot' must be called before doing it.
--
-- Nothing is returned if node is not ready (usually it means that
-- node doesn't have recent enough blocks and needs to be
-- synchronized).
generateAndSetNewSecret
    :: (WorkMode SscGodTossing m, Bi Commitment)
    => SecretKey
    -> EpochIndex                         -- ^ Current epoch
    -> m (Maybe (SignedCommitment, Opening))
generateAndSetNewSecret sk epoch = do
    -- It should be safe here to perform 2 operations (get and set)
    -- which aren't grouped into a single transaction here, because if
    -- getParticipants returns 'Just res' it will always return 'Just
    -- res' unless key assumption is broken. But if it's broken,
    -- nothing else matters.
    richmen <- takeParticipants
    certs <- getGlobalCertificates
    let ps = NE.fromList .
                map vcVssKey . mapMaybe (`lookup` certs) . NE.toList $ richmen
    let threshold = getThreshold $ length ps
    mPair <- runMaybeT (genCommitmentAndOpening threshold ps)
    case mPair of
      Just (mkSignedCommitment sk epoch -> comm, op) ->
          Just (comm, op) <$ setSecret (toPublic sk, comm, op)
      _ -> do
        logError "Wrong participants list: can't deserialize"
        return Nothing

randomTimeInInterval
    :: WorkMode SscGodTossing m
    => Microsecond -> m Microsecond
randomTimeInInterval interval =
    -- Type applications here ensure that the same time units are used.
    (fromInteger @Microsecond) <$>
    liftIO (runSecureRandom (randomNumber n))
  where
    n = toInteger @Microsecond interval

waitUntilSend
    :: WorkMode SscGodTossing m
    => MsgTag -> EpochIndex -> LocalSlotIndex -> m ()
waitUntilSend msgTag epoch kMultiplier = do
    Timestamp beginning <-
        getSlotStart $ SlotId {siEpoch = epoch, siSlot = kMultiplier * k}
    curTime <- currentTime
    let minToSend = curTime
    let maxToSend = beginning + mpcSendInterval
    when (minToSend < maxToSend) $ do
        let delta = maxToSend - minToSend
        timeToWait <- randomTimeInInterval delta
        let ttwMillisecond :: Millisecond
            ttwMillisecond = convertUnit timeToWait
        logDebug $
            sformat ("Waiting for "%shown%" before sending "%build)
                ttwMillisecond msgTag
        wait $ for timeToWait

takeParticipants :: WorkMode SscGodTossing m => m Participants
takeParticipants = getNodeContext >>= liftIO . readMVar . ncSscParticipants<|MERGE_RESOLUTION|>--- conflicted
+++ resolved
@@ -29,65 +29,6 @@
                                                                  logWarning)
 import           Universum
 
-<<<<<<< HEAD
-import           Pos.Binary.Class                              (Bi)
-import           Pos.Communication.Methods                     (sendToNeighborsSafe)
-import           Pos.Constants                                 (k, mpcSendInterval)
-import           Pos.Context                                   (getNodeContext,
-                                                                ncPublicKey, ncSecretKey,
-                                                                ncSscContext,
-                                                                ncSscParticipants)
-import           Pos.Crypto                                    (SecretKey, VssKeyPair,
-                                                                randomNumber,
-                                                                runSecureRandom, toPublic)
-import           Pos.Crypto.SecretSharing                      (toVssPublicKey)
-import           Pos.Crypto.Signing                            (PublicKey, sign)
-import           Pos.Modern.Ssc.GodTossing.Functions           (hasCommitment, hasOpening,
-                                                                hasShares)
-import           Pos.Modern.Ssc.GodTossing.Helpers             (getOurShares)
-import           Pos.Modern.Ssc.GodTossing.LocalData.LocalData (localOnNewSlot,
-                                                                sscProcessMessage)
-import           Pos.Modern.Ssc.GodTossing.Storage.Storage     (getGlobalCertificates)
-import           Pos.Slotting                                  (getSlotStart, onNewSlot)
-import           Pos.Ssc.Class.Helpers                         (SscHelpersClassM)
-import           Pos.Ssc.Class.LocalData                       (sscRunLocalQuery,
-                                                                sscRunLocalUpdate)
-import           Pos.Ssc.Class.Storage                         (getGlobalState)
-import           Pos.Ssc.Class.Workers                         (SscWorkersClass (..))
-import           Pos.Ssc.Extra.MonadLD                         (MonadSscLDM)
-import           Pos.Ssc.GodTossing.Functions                  (genCommitmentAndOpening,
-                                                                genCommitmentAndOpening,
-                                                                isCommitmentIdx,
-                                                                isOpeningIdx, isSharesIdx,
-                                                                mkSignedCommitment)
-import           Pos.Ssc.GodTossing.Functions                  (getThreshold)
-import           Pos.Ssc.GodTossing.LocalData.Types            (gtLocalCertificates)
-import           Pos.Ssc.GodTossing.SecretStorage.State        (checkpointSecret,
-                                                                getSecret,
-                                                                prepareSecretToNewSlot,
-                                                                setSecret)
-import           Pos.Ssc.GodTossing.Types.Base                 (Commitment, Opening,
-                                                                SignedCommitment,
-                                                                VssCertificate (..))
-import           Pos.Ssc.GodTossing.Types.Instance             ()
-import           Pos.Ssc.GodTossing.Types.Message              (DataMsg (..), InvMsg (..),
-                                                                MsgTag (..))
-import           Pos.Ssc.GodTossing.Types.Type                 (SscGodTossing)
-import           Pos.Ssc.GodTossing.Types.Types                (GtPayload, GtProof,
-                                                                gtcParticipateSsc,
-                                                                gtcVssKeyPair)
-import           Pos.Types                                     (Address (..), EpochIndex,
-                                                                LocalSlotIndex,
-                                                                Participants, SlotId (..),
-                                                                Timestamp (..),
-                                                                makePubKeyAddress)
-import           Pos.Util                                      (asBinary)
-import           Pos.WorkMode                                  (WorkMode)
-
-type MyWorkMode ssc m = ( WorkMode ssc m
-                        , MonadSscLDM ssc m
-                        , SscHelpersClassM ssc)
-=======
 import           Pos.Binary.Class                               (Bi)
 import           Pos.Communication.Methods                      (sendToNeighborsSafe)
 import           Pos.Constants                                  (k, mpcSendInterval)
@@ -141,7 +82,6 @@
                                                                  makePubKeyAddress)
 import           Pos.Util                                       (asBinary)
 import           Pos.WorkMode                                   (WorkMode)
->>>>>>> 980fbceb
 
 instance (Bi VssCertificate
          ,Bi Opening
