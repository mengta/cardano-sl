{-# LANGUAGE ScopedTypeVariables #-}

-- | Higher-level functions working with GState DB.

module Pos.DB.GState.GState
       ( prepareGStateDB
       , sanityCheckGStateDB
       , usingGStateSnapshot
       ) where

import           Universum

import           Control.Lens               (views)
import           Control.Monad.Catch        (MonadMask)
import qualified Database.RocksDB           as Rocks
import           EtherCompat
import           System.Wlog                (WithLogger)

import           Pos.Context.Context        (GenesisUtxo (..))
import           Pos.Context.Functions      (genesisUtxoM)
import           Pos.Core                   (HeaderHash, Timestamp)
import           Pos.DB.Class               (MonadDB, MonadDBRead, MonadRealDB,
                                             getNodeDBs, usingReadOptions)
import           Pos.DB.GState.Balances     (getRealTotalStake)
import           Pos.DB.GState.BlockExtra   (prepareGStateBlockExtra)
import           Pos.DB.GState.Common       (prepareGStateCommon)
import           Pos.DB.Types               (DB (..), NodeDBs (..), Snapshot (..),
                                             gStateDB, usingSnapshot)
import           Pos.Ssc.GodTossing.DB      (prepareGtDB)
import           Pos.Ssc.GodTossing.Genesis (genesisCertificates)
import           Pos.Txp.DB                 (prepareGStateBalances, prepareGStateUtxo,
                                             sanityCheckBalances, sanityCheckUtxo)
import           Pos.Update.DB              (prepareGStateUS)

-- | Put missing initial data into GState DB.
prepareGStateDB
<<<<<<< HEAD
    :: forall ctx m.
       ( MonadReader ctx m
       , HasLens NodeParams ctx NodeParams
       , HasLens GenesisUtxo ctx GenesisUtxo
=======
    :: forall m.
       ( Ether.MonadReader' GenesisUtxo m
>>>>>>> 9ee12d3c
       , MonadDB m
       )
    => Timestamp -> HeaderHash -> m ()
prepareGStateDB systemStart initialTip = do
    prepareGStateCommon initialTip
    genesisUtxo <- genesisUtxoM
    prepareGStateUtxo genesisUtxo
    prepareGtDB genesisCertificates
    prepareGStateBalances genesisUtxo
<<<<<<< HEAD
    systemStart <- views (lensOf @NodeParams) npSystemStart
=======
>>>>>>> 9ee12d3c
    prepareGStateUS systemStart
    prepareGStateBlockExtra initialTip

-- | Check that GState DB is consistent.
sanityCheckGStateDB
    :: forall m.
       (MonadDBRead m, MonadMask m, WithLogger m)
    => m ()
sanityCheckGStateDB = do
    sanityCheckBalances
    sanityCheckUtxo =<< getRealTotalStake

usingGStateSnapshot :: (MonadRealDB ctx m, MonadMask m) => m a -> m a
usingGStateSnapshot action = do
    db <- _gStateDB <$> getNodeDBs
    let readOpts = rocksReadOpts db
    usingSnapshot db (\(Snapshot sn) ->
        usingReadOptions readOpts {Rocks.useSnapshot = Just sn} gStateDB action)<|MERGE_RESOLUTION|>--- conflicted
+++ resolved
@@ -10,7 +10,6 @@
 
 import           Universum
 
-import           Control.Lens               (views)
 import           Control.Monad.Catch        (MonadMask)
 import qualified Database.RocksDB           as Rocks
 import           EtherCompat
@@ -34,15 +33,9 @@
 
 -- | Put missing initial data into GState DB.
 prepareGStateDB
-<<<<<<< HEAD
     :: forall ctx m.
        ( MonadReader ctx m
-       , HasLens NodeParams ctx NodeParams
        , HasLens GenesisUtxo ctx GenesisUtxo
-=======
-    :: forall m.
-       ( Ether.MonadReader' GenesisUtxo m
->>>>>>> 9ee12d3c
        , MonadDB m
        )
     => Timestamp -> HeaderHash -> m ()
@@ -52,10 +45,6 @@
     prepareGStateUtxo genesisUtxo
     prepareGtDB genesisCertificates
     prepareGStateBalances genesisUtxo
-<<<<<<< HEAD
-    systemStart <- views (lensOf @NodeParams) npSystemStart
-=======
->>>>>>> 9ee12d3c
     prepareGStateUS systemStart
     prepareGStateBlockExtra initialTip
 
