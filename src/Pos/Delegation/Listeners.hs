--- conflicted
+++ resolved
@@ -1,9 +1,4 @@
-<<<<<<< HEAD
-{-# LANGUAGE Rank2Types #-}
-{-# LANGUAGE ScopedTypeVariables #-}
-=======
 {-# LANGUAGE RankNTypes #-}
->>>>>>> 7c77d063
 
 -- | Server listeners for delegation logic
 
@@ -20,20 +15,17 @@
 import           System.Wlog               (logDebug, logInfo)
 import           Universum
 
+import           Message.Message           (BinaryP, messageName)
+import           Mockable.Monad            (MonadMockable (..))
+import           Mockable.SharedAtomic     (modifySharedAtomic, readSharedAtomic)
+import           Node                      (Listener (..), ListenerAction (..),
+                                            NodeId (..), SendActions (..), sendTo)
 import           Pos.Binary.Communication  ()
-<<<<<<< HEAD
+import           Pos.Communication.BiP     (BiP (..))
 import           Pos.Communication.Methods (sendProxyConfirmSK, sendProxySecretKey)
-import           Pos.Communication.Types   (MutPeerState, ResponseMode)
 import           Pos.Context               (getNodeContext, ncPropagation, ncSecretKey)
 import           Pos.Crypto                (proxySign)
 import           Pos.Delegation.Logic      (ConfirmPSKVerdict (..), PSKVerdict (..),
-=======
-import           Pos.Communication.Methods (sendToNeighborsSafe)
-import           Pos.Communication.Types   (MutSocketState, ResponseMode)
-import           Pos.Context               (getNodeContext, ncPropagation)
-import           Pos.Delegation.Logic      (ConfirmPskEpochVerdict (..),
-                                            PskEpochVerdict (..), PskSimpleVerdict (..),
->>>>>>> 7c77d063
                                             invalidateProxyCaches, isProxySKConfirmed,
                                             processConfirmProxySk, processProxySKEpoch,
                                             processProxySKSimple,
@@ -44,16 +36,10 @@
                                             CheckProxySKConfirmedRes (..),
                                             ConfirmProxySK (..), SendProxySK (..))
 import           Pos.DHT.Model             (ListenerDHT (..), MonadDHTDialog, replyToNode)
+import           Pos.Ssc.Class.Types       (Ssc (..))
 import           Pos.Types                 (ProxySKEpoch)
 import           Pos.WorkMode              (WorkMode)
 import           Pos.WorkMode              (NewWorkMode)
-import           Node                      (Listener(..), ListenerAction(..), sendTo,
-                                            NodeId(..), SendActions(..))
-import           Message.Message           (BinaryP, messageName)
-import           Mockable.Monad            (MonadMockable(..))
-import           Pos.Communication.BiP     (BiP(..))
-import           Pos.Ssc.Class.Types       (Ssc(..))
-import           Mockable.SharedAtomic     (readSharedAtomic, modifySharedAtomic)
 
 -- | Listeners for requests related to delegation processing.
 delegationListeners
@@ -74,83 +60,43 @@
 -- | Handler 'SendProxySK' event.
 handleSendProxySK
     :: forall ssc m.
-<<<<<<< HEAD
        (Ssc ssc, NewWorkMode ssc m)
     => ListenerAction BiP m
 handleSendProxySK = ListenerActionOneMsg $
     \_ sendActions (pr :: SendProxySK) -> case pr of
         SendProxySKEpoch pSk -> do
             logDebug "Got request on handleGetHeaders"
-            logDebug $ sformat ("Got request to handle proxy secret key: "%build) pSk
+            logDebug $ sformat ("Got request to handle lightweight psk: "%build) pSk
             -- do it in worker once in ~sometimes instead of on every request
             curTime <- liftIO getCurrentTime
             runDelegationStateAction $ invalidateProxyCaches curTime
             verdict <- processProxySecretKey pSk
             logResult verdict
-            propagateSendProxySK verdict pSk sendActions
+            propagateProxySKEpoch verdict pSk sendActions
           where
             logResult PSKAdded =
                 logInfo $ sformat ("Got valid related proxy secret key: "%build) pSk
             logResult verdict =
                 logDebug $
-                sformat ("Got proxy signature that wasn't accepted. Reason: "%shown) verdict     
-        _ ->
-            logWarning "Heavyweight certificates are not supported yet"
-
--- | Propagates proxy secret key depending on the decision
-propagateSendProxySK
-    :: forall ssc m.
-       (Ssc ssc, NewWorkMode ssc m)
-    => PSKVerdict
-    -> ProxySKEpoch 
-    -> SendActions BiP m
-    -> m ()
-propagateSendProxySK PSKUnrelated pSk sendActions = do
-    whenM (ncPropagation <$> getNodeContext) $ do
-        logDebug $ sformat ("Propagating proxy secret key "%build) pSk
-        sendProxySecretKey sendActions pSk
-propagateSendProxySK PSKAdded pSk sendActions = do
-    logDebug $ sformat ("Generating delivery proof and propagating it: "%build) pSk
-    sk <- ncSecretKey <$> getNodeContext
-    let proof = proxySign sk pSk pSk -- but still proving is nothing but fear
-    sendProxyConfirmSK sendActions $ ConfirmProxySK pSk proof
-    pure ()
-propagateSendProxySK _ _ _ = pure ()
-=======
-       (ResponseMode ssc m)
-    => SendProxySK -> m ()
-handleSendProxySK (SendProxySKEpoch pSk) = do
-    logDebug $ sformat ("Got request to handle lightweight psk: "%build) pSk
-    -- do it in worker once in ~sometimes instead of on every request
-    curTime <- liftIO getCurrentTime
-    runDelegationStateAction $ invalidateProxyCaches curTime
-    verdict <- processProxySKEpoch pSk
-    logResult verdict
-    propagateProxySKEpoch verdict pSk
-  where
-    logResult PEAdded =
-        logInfo $ sformat ("Got valid related proxy secret key: "%build) pSk
-    logResult verdict =
-        logDebug $
-        sformat ("Got proxy signature that wasn't accepted. Reason: "%shown) verdict
-handleSendProxySK (SendProxySKSimple pSk) = do
-    logDebug $ sformat ("Got request to handle heavyweight psk: "%build) pSk
-    verdict <- processProxySKSimple pSk
-    doPropagate <- ncPropagation <$> getNodeContext
-    when (verdict == PSAdded && doPropagate) $ do
-        logDebug $ sformat ("Propagating heavyweight PSK: "%build) pSk
-        sendProxySKSimple pSk
+                sformat ("Got proxy signature that wasn't accepted. Reason: "%shown) verdict
+        SendProxySKSimple pSk -> do
+            logDebug $ sformat ("Got request to handle heavyweight psk: "%build) pSk
+            verdict <- processProxySKSimple pSk
+            doPropagate <- ncPropagation <$> getNodeContext
+            when (verdict == PSAdded && doPropagate) $ do
+                logDebug $ sformat ("Propagating heavyweight PSK: "%build) pSk
+                sendProxySKSimple pSk
 
 -- | Propagates lightweight PSK depending on the 'ProxyEpochVerdict'.
-propagateProxySKEpoch :: (ResponseMode ssc m) => PskEpochVerdict -> ProxySKEpoch -> m ()
+propagateProxySKEpoch
+  :: (Ssc ssc, NewWorkMode ssc m)
+  => PskEpochVerdict -> ProxySKEpoch -> SendActions BiP m -> m ()
 propagateProxySKEpoch PEUnrelated pSk =
     whenM (ncPropagation <$> getNodeContext) $ do
         logDebug $ sformat ("Propagating lightweight PSK: "%build) pSk
-        sendProxySKEpoch pSk
-propagateProxySKEpoch PEAdded pSk = sendProxyConfirmSK pSk
+        sendProxySKEpoch sendActions pSk
+propagateProxySKEpoch PEAdded pSk = sendProxyConfirmSK sendActions pSk
 propagateProxySKEpoch _ _ = pass
-
->>>>>>> 7c77d063
 
 ----------------------------------------------------------------------------
 -- Light PSKs backpropagation (confirmations)
@@ -167,29 +113,19 @@
         propagateConfirmProxySK verdict o sendActions
 
 propagateConfirmProxySK
-<<<<<<< HEAD
     :: forall ssc m.
        (Ssc ssc, NewWorkMode ssc m)
-    => ConfirmPSKVerdict
-    -> ConfirmProxySK 
+    => ConfirmPskEpochVerdict
+    -> ConfirmProxySK
     -> SendActions BiP m
     -> m ()
-propagateConfirmProxySK ConfirmPSKValid
+propagateConfirmProxySK CPValid
                         confPSK@(ConfirmProxySK pSk _)
                         sendActions = do
     whenM (ncPropagation <$> getNodeContext) $ do
-        logDebug $ sformat ("Propagating psk confirmation for psk: "%build) pSk        
-        sendProxyConfirmSK sendActions confPSK
+        logDebug $ sformat ("Propagating psk confirmation for psk: "%build) pSk
+        sendToNeighbors sendActions confPSK
 propagateConfirmProxySK _ _ _ = pure ()
-=======
-    :: (WorkMode ssc m)
-    => ConfirmPskEpochVerdict -> ConfirmProxySK -> m ()
-propagateConfirmProxySK CPValid confPSK@(ConfirmProxySK pSk _) = do
-    whenM (ncPropagation <$> getNodeContext) $ do
-        logDebug $ sformat ("Propagating psk confirmation for psk: "%build) pSk
-        sendToNeighborsSafe confPSK
-propagateConfirmProxySK _ _ = pure ()
->>>>>>> 7c77d063
 
 handleCheckProxySKConfirmed
     :: forall ssc m.
