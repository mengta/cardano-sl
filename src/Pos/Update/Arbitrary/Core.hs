--- conflicted
+++ resolved
@@ -12,11 +12,7 @@
 import           Universum
 
 import           Pos.Binary.Update     ()
-<<<<<<< HEAD
-import           Pos.Crypto            (SignTag (SignUSVote), sign, toPublic)
-=======
-import           Pos.Crypto            (fakeSigner, sign, toPublic)
->>>>>>> 06b34c64
+import           Pos.Crypto            (SignTag (SignUSVote), fakeSigner, sign, toPublic)
 import           Pos.Crypto.Arbitrary  ()
 import           Pos.Data.Attributes   (mkAttributes)
 import           Pos.Types.Arbitrary   ()
