{-# LANGUAGE AllowAmbiguousTypes #-}
{-# LANGUAGE DataKinds           #-}
{-# LANGUAGE ScopedTypeVariables #-}

-- | Some utility functions necessary to implement block processing logic.

module Pos.Block.Logic.Util
       (
         -- * Common/Utils
         lcaWithMainChain
       , tipMismatchMsg
       , withBlkSemaphore
       , withBlkSemaphore_
       , needRecovery
       , calcChainQuality
       ) where

import           Universum

import           Control.Lens        (_Wrapped)
import           Control.Monad.Catch (bracketOnError)
import           Data.List.NonEmpty  ((<|))
import           Ether.Internal      (HasLens (..))
import           Formatting          (sformat, stext, (%))

import           Pos.Block.Core      (BlockHeader)
import           Pos.Constants       (blkSecurityParam, slotSecurityParam)
import           Pos.Context         (BlkSemaphore, putBlkSemaphore, takeBlkSemaphore)
import           Pos.Core            (FlatSlotId, HeaderHash, diffEpochOrSlot,
                                      getEpochOrSlot, headerHash, prevBlockL)
import           Pos.Crypto          (shortHashF)
import           Pos.DB              (MonadDBRead)
import           Pos.DB.Block        (MonadBlockDB)
import qualified Pos.DB.DB           as DB
import qualified Pos.DB.GState       as GS
import           Pos.Slotting.Class  (MonadSlots, getCurrentSlot)
import           Pos.Ssc.Class       (SscHelpersClass)
import           Pos.Util            (_neHead)
import           Pos.Util.Chrono     (NE, OldestFirst (getOldestFirst))

-- | This function can be used to create a message when tip mismatch
-- is detected (usually between tip stored in DB and some other tip
-- received from somewhere).
tipMismatchMsg :: Text -> HeaderHash -> HeaderHash -> Text
tipMismatchMsg action storedTip attemptedTip =
    sformat
        ("Can't "%stext%" block because of tip mismatch (stored is "
         %shortHashF%", attempted is "%shortHashF%")")
        action storedTip attemptedTip

--- Usually in this method oldest header is LCA, so it can be optimized
-- by traversing from older to newer.
-- | Find LCA of headers list and main chain, including oldest
-- header's parent hash. Iterates from newest to oldest until meets
-- first header that's in main chain. O(n).
lcaWithMainChain
    :: (MonadDBRead m, SscHelpersClass ssc)
    => OldestFirst NE (BlockHeader ssc) -> m (Maybe HeaderHash)
lcaWithMainChain headers =
    lcaProceed Nothing $
    oldestParent <| fmap headerHash (getOldestFirst headers)
  where
    oldestParent :: HeaderHash
    oldestParent = headers ^. _Wrapped . _neHead . prevBlockL
    lcaProceed prevValue (h :| others) = do
        inMain <- GS.isBlockInMainChain h
        case (others, inMain) of
            (_, False)   -> pure prevValue
            ([], True)   -> pure $ Just h
            (x:xs, True) -> lcaProceed (Just h) (x :| xs)

-- | Run action acquiring lock on block application. Argument of
-- action is an old tip, result is put as a new tip.
withBlkSemaphore
    :: (MonadIO m, MonadMask m, MonadReader ctx m, HasLens BlkSemaphore ctx BlkSemaphore)
    => (HeaderHash -> m (a, HeaderHash)) -> m a
withBlkSemaphore action =
    bracketOnError takeBlkSemaphore putBlkSemaphore doAction
  where
    doAction tip = do
        (res, newTip) <- action tip
        res <$ putBlkSemaphore newTip

-- | Version of withBlkSemaphore which doesn't have any result.
withBlkSemaphore_
    :: (MonadIO m, MonadMask m, MonadReader ctx m, HasLens BlkSemaphore ctx BlkSemaphore)
    => (HeaderHash -> m HeaderHash) -> m ()
withBlkSemaphore_ = withBlkSemaphore . (fmap pure .)

-- | The phrase “we're in recovery mode” is confusing because it can mean two
-- different things:
--
-- 1. Last known block is more than K slots away from the current slot, or
--    current slot isn't known.
--
-- 2. We're actually in the process of requesting blocks because we have
--    detected that #1 happened. (See 'ncRecoveryHeader' and
--    'recoveryInProgress'.)
--
-- This function checks for #1. Note that even if we're doing recovery right
-- now, 'needRecovery' will still return 'True'.
--
needRecovery ::
       forall ssc m.
       (MonadSlots m, MonadBlockDB ssc m)
    => m Bool
needRecovery = maybe (pure True) isTooOld =<< getCurrentSlot
  where
    isTooOld currentSlot = do
        lastKnownBlockSlot <- getEpochOrSlot <$> DB.getTipHeader @ssc
        let distance = getEpochOrSlot currentSlot `diffEpochOrSlot`
<<<<<<< HEAD
                       lastKnownBlockSlot
        pure (distance > slotSecurityParam)

-- | Calculate chain quality using slot of the block which has depth =
-- 'blkSecurityParam - 1' and another slot after that one for which we
-- want to know chain quality.
--
-- 'Double' as the result type is fine, because this value is not part
-- of the protocol, we only need to compare it with 0.5 and 'Double'
-- is perfectly fine for this purpose. All other use cases are
-- heuristics which are implementation details of this application.
calcChainQuality :: FlatSlotId -> FlatSlotId -> Double
calcChainQuality kThSlot newSlot =
    (realToFrac @Word) blkSecurityParam / realToFrac (newSlot - kThSlot)
=======
                         lastKnownBlockSlot
        pure $ case distance of
            Just d  -> d > slotSecurityParam
            Nothing -> True   -- if current slot < last known slot, it's very
                              -- weird but at least we definitely know that
                              -- we don't need to do recovery
>>>>>>> ebca692f
<|MERGE_RESOLUTION|>--- conflicted
+++ resolved
@@ -109,9 +109,12 @@
     isTooOld currentSlot = do
         lastKnownBlockSlot <- getEpochOrSlot <$> DB.getTipHeader @ssc
         let distance = getEpochOrSlot currentSlot `diffEpochOrSlot`
-<<<<<<< HEAD
-                       lastKnownBlockSlot
-        pure (distance > slotSecurityParam)
+                         lastKnownBlockSlot
+        pure $ case distance of
+            Just d  -> d > slotSecurityParam
+            Nothing -> True   -- if current slot < last known slot, it's very
+                              -- weird but at least we definitely know that
+                              -- we don't need to do recovery
 
 -- | Calculate chain quality using slot of the block which has depth =
 -- 'blkSecurityParam - 1' and another slot after that one for which we
@@ -123,12 +126,4 @@
 -- heuristics which are implementation details of this application.
 calcChainQuality :: FlatSlotId -> FlatSlotId -> Double
 calcChainQuality kThSlot newSlot =
-    (realToFrac @Word) blkSecurityParam / realToFrac (newSlot - kThSlot)
-=======
-                         lastKnownBlockSlot
-        pure $ case distance of
-            Just d  -> d > slotSecurityParam
-            Nothing -> True   -- if current slot < last known slot, it's very
-                              -- weird but at least we definitely know that
-                              -- we don't need to do recovery
->>>>>>> ebca692f
+    realToFrac blkSecurityParam / realToFrac (newSlot - kThSlot)