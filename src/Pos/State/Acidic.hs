{-# LANGUAGE CPP                   #-}
{-# LANGUAGE FlexibleContexts      #-}
{-# LANGUAGE PartialTypeSignatures #-}
{-# LANGUAGE TemplateHaskell       #-}
{-# LANGUAGE TypeFamilies          #-}
{-# LANGUAGE UndecidableInstances  #-}
{-# OPTIONS_GHC -Wno-redundant-constraints #-}

-- | Acid-state wrapped operations.

module Pos.State.Acidic
       ( DiskState
       , closeState
       , openState
       , openStateCustom
       , openMemState
       , openMemStateCustom
       , tidyState

       , query
       , update

       , GetBlock (..)
       , GetGlobalSscPayload (..)
       , GetHeadBlock (..)
       , GetBestChain (..)
       , GetLeaders (..)
       , GetLocalTxs (..)
       , GetLocalSscPayload (..)
       , GetOurShares (..)
       , GetThreshold (..)
       , GetParticipants (..)
       , MayBlockBeUseful (..)

       , CreateNewBlock (..)
       , ProcessBlock (..)
       , ProcessNewSlot (..)
       , ProcessSscMessage (..)
       , ProcessTx (..)
<<<<<<< HEAD

       , NewStatRecord (..)
       , GetStatRecords (..)
=======
       , SetToken (..)
>>>>>>> 99857fd3
       ) where

import           Data.Acid             (EventResult, EventState, QueryEvent, UpdateEvent,
                                        makeAcidicWithHacks)
import           Data.Default          (Default, def)
import           Data.SafeCopy         (SafeCopy)
import           Serokell.AcidState    (ExtendedState, closeExtendedState,
                                        openLocalExtendedState, openMemoryExtendedState,
                                        queryExtended, tidyExtendedState, updateExtended)
import           Universum

import           Pos.Ssc.Class.Storage (SscStorageClass (..))
import           Pos.Ssc.Class.Types   (Ssc (SscStorage))
import qualified Pos.State.Storage     as S

----------------------------------------------------------------------------
-- Acid-state things
----------------------------------------------------------------------------

type Storage ssc = S.Storage ssc
type DiskState ssc = ExtendedState (Storage ssc)

query
    :: (SscStorageClass ssc, EventState event ~ Storage ssc,
        QueryEvent event, MonadIO m)
    => DiskState ssc -> event -> m (EventResult event)
query = queryExtended

update
    :: (SscStorageClass ssc, EventState event ~ Storage ssc,
        UpdateEvent event, MonadIO m)
    => DiskState ssc -> event -> m (EventResult event)
update = updateExtended


-- | Same as `openState`, but with explicitly specified initial state.
openStateCustom :: (SscStorageClass ssc, SafeCopy ssc, MonadIO m)
                => Storage ssc
                -> Bool
                -> FilePath
                -> m (DiskState ssc)
openStateCustom customStorage deleteIfExists fp =
    openLocalExtendedState deleteIfExists fp customStorage

openState :: (SscStorageClass ssc,
              Default (SscStorage ssc),
              SafeCopy ssc,
              MonadIO m)
          => Bool -> FilePath -> m (DiskState ssc)
openState = openStateCustom def

openMemState :: (SscStorageClass ssc,
                 Default (SscStorage ssc),
                 SafeCopy ssc,
                 MonadIO m)
             => m (DiskState ssc)
openMemState = openMemStateCustom def

openMemStateCustom :: (SscStorageClass ssc,
                       SafeCopy ssc,
                       MonadIO m)
                   => Storage ssc -> m (DiskState ssc)
openMemStateCustom = openMemoryExtendedState

closeState :: (SscStorageClass ssc, MonadIO m) => DiskState ssc -> m ()
closeState = closeExtendedState

tidyState :: (SscStorageClass ssc, MonadIO m) => DiskState ssc -> m ()
tidyState = tidyExtendedState

makeAcidicWithHacks ''S.Storage ["ssc"]
    [ 'S.getBlock
    , 'S.getGlobalSscPayload
    , 'S.getLeaders
    , 'S.getLocalSscPayload
    , 'S.getLocalTxs
    , 'S.getHeadBlock
    , 'S.getBestChain
    , 'S.getOurShares
    , 'S.getThreshold
    , 'S.getParticipants
    , 'S.mayBlockBeUseful
    , 'S.createNewBlock
    , 'S.processBlock
    , 'S.processNewSlot
    , 'S.processSscMessage
    , 'S.processTx
<<<<<<< HEAD
    , 'S.newStatRecord
    , 'S.getStatRecords
=======
    , 'S.setToken
>>>>>>> 99857fd3
    ]<|MERGE_RESOLUTION|>--- conflicted
+++ resolved
@@ -37,13 +37,7 @@
        , ProcessNewSlot (..)
        , ProcessSscMessage (..)
        , ProcessTx (..)
-<<<<<<< HEAD
 
-       , NewStatRecord (..)
-       , GetStatRecords (..)
-=======
-       , SetToken (..)
->>>>>>> 99857fd3
        ) where
 
 import           Data.Acid             (EventResult, EventState, QueryEvent, UpdateEvent,
@@ -131,10 +125,4 @@
     , 'S.processNewSlot
     , 'S.processSscMessage
     , 'S.processTx
-<<<<<<< HEAD
-    , 'S.newStatRecord
-    , 'S.getStatRecords
-=======
-    , 'S.setToken
->>>>>>> 99857fd3
     ]