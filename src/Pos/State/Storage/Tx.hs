{-# LANGUAGE FlexibleContexts      #-}
{-# LANGUAGE LambdaCase            #-}
{-# LANGUAGE MultiParamTypeClasses #-}
{-# LANGUAGE Rank2Types            #-}
{-# LANGUAGE ScopedTypeVariables   #-}
{-# LANGUAGE TemplateHaskell       #-}
{-# LANGUAGE TupleSections         #-}
{-# LANGUAGE ViewPatterns          #-}

-- | Internal state of the transaction-handling worker. Trasnaction
-- processing logic.

module Pos.State.Storage.Tx
       (
         TxStorage (..)
       , HasTxStorage (txStorage)
       , txStorageFromUtxo

       , getLocalTxs
       , getUtxoByDepth
       , isTxVerified
       , txVerifyBlocks

       , processTx
       , txApplyBlocks
       , txRollback
       ) where

import           Control.Lens            (ix, makeClassy, preview, use, uses, view, (%=),
                                          (+=), (-=), (.=), (<&>), (<~), (^.))
import qualified Data.Cache.LRU          as LRU
import qualified Data.HashSet            as HS
import qualified Data.List.NonEmpty      as NE
import           Data.SafeCopy           (base, deriveSafeCopySimple)
import           Formatting              (build, int, sformat, (%))
import           Serokell.Util           (VerificationRes (..))
import           Universum

import           Pos.Constants           (k, maxLocalTxs)
import           Pos.Crypto              (hash)
import           Pos.State.Storage.Types (AltChain, ProcessTxRes (..), mkPTRinvalid)
import           Pos.Types               (Block, SlotId, Tx (..), TxId, Utxo,
                                          applyTxToUtxo, blockSlot, blockTxs,
                                          normalizeTxs, slotIdF, verifyAndApplyTxs,
                                          verifyTxUtxo)
import           Pos.Util                (clearLRU)

-- | Transaction-related state part, includes transactions, utxo and
-- auxiliary structures needed for transaction processing.
data TxStorage = TxStorage
    { -- | Local set of transactions. These are valid (with respect to
      -- the head of last block's utxo) transactions which are known
      -- to the node and are /not/ included in the blockchain store by
      -- the node. This set is used later to form the block payload.
      _txLocalTxs     :: !(HashSet Tx)
      -- | @length@ is @O(n)@ for 'HE.HashSet' so we store it explicitly.
    , _txLocalTxsSize :: !Int
<<<<<<< HEAD
    , -- | Set of local unspent transaction outputs. It is need to
      -- check new transactions and run follow-the-satoshi, for
      -- example.
=======
    , -- | Set of unspent transaction outputs formed by applying
      -- txLocalTxs to the head of txUtxoHistory. It is need to check
      -- new transactions and run follow-the-satoshi, for example.
>>>>>>> 3aab0840
      _txUtxo         :: !Utxo
    , -- | History of utxo. May be necessary in case of
      -- reorganization. Also it is needed for MPC. Head of this list
      -- is utxo corresponding to last known block.
      _txUtxoHistory  :: ![Utxo]
    , -- | Transactions recently added to blocks. Used for ignoring
      -- overhead when same transaction is propagated several times.
      _txFilterCache  :: !(LRU.LRU TxId ())
    }

-- | Classy lens generated for 'TxStorage'
makeClassy ''TxStorage
deriveSafeCopySimple 0 'base ''TxStorage

-- | Generate TxStorage from non-default utxo.
txStorageFromUtxo :: Utxo -> TxStorage
txStorageFromUtxo u =
    TxStorage
    { _txLocalTxs = mempty
    , _txLocalTxsSize = 0
    , _txUtxo = u
    , _txUtxoHistory = [u]
    , _txFilterCache = LRU.newLRU (Just 10000)
    }

type Query a = forall m x. (HasTxStorage x, MonadReader x m) => m a

-- | Query returning '_txLocalTxs'
getLocalTxs :: Query (HashSet Tx)
getLocalTxs = view txLocalTxs

<<<<<<< HEAD
-- | Given number of blocks to rollback @k@ and alternative blockchain
-- this function tries to check if it's possible to switch to a new
-- branch @k@ blocks deep by appending alternative chain to that
-- history point.
txVerifyBlocks :: Word -> AltChain ssc -> Query VerificationRes
=======
-- | Given number of blocks to rollback and some sidechain to adopt it
-- checks if it can be done prior to transaction validity. Returns a
-- list of topsorted transactions, head ~ deepest block on success.
txVerifyBlocks :: Word -> AltChain ssc -> Query (Either Text [[Tx]])
>>>>>>> 3aab0840
txVerifyBlocks (fromIntegral -> toRollback) newChain = do
    (preview (txUtxoHistory . ix toRollback)) <&> \case
        Nothing ->
            Left $ sformat ("Can't rollback on "%int%" blocks") toRollback
        Just utxo -> reverse . snd <$> foldM verifyDo (utxo, []) newChainTxs
  where
    newChainTxs :: [(SlotId,[Tx])]
    newChainTxs =
        fmap (\b -> (b ^. blockSlot, toList $ b ^. blockTxs)) . rights $
        NE.toList newChain
    verifyDo :: (Utxo,[[Tx]]) -> (SlotId, [Tx]) -> Either Text (Utxo, [[Tx]])
    verifyDo (utxo,accTxs) (slotId, txs) =
        case verifyAndApplyTxs txs utxo of
          Left reason        -> Left $ sformat eFormat slotId reason
          Right (txs',utxo') -> Right (utxo',txs':accTxs)
    eFormat =
        "Failed to apply transactions on block from slot " %
        slotIdF%", error: "%build

-- | Get utxo corresponding to state right after block with given
-- depth has been applied.
getUtxoByDepth :: Word -> Query (Maybe Utxo)
getUtxoByDepth (fromIntegral -> depth) = preview $ txUtxoHistory . ix depth

-- | Check if given transaction is verified, e. g.
-- is present in `k` and more blocks deeper
isTxVerified :: Tx -> Query Bool
isTxVerified tx = do
    mutxo <- getUtxoByDepth k
    case mutxo of
        Nothing   -> pure False
        Just utxo -> case verifyTxUtxo utxo tx of
            VerSuccess   -> pure True
            VerFailure _ -> pure False

type Update a = forall m x. (HasTxStorage x, MonadState x m) => m a

-- | Add transaction to storage if it is fully valid.
processTx :: Tx -> Update ProcessTxRes
processTx tx = do
    localSetSize <- use txLocalTxsSize
    if localSetSize < maxLocalTxs
        then processTxDo tx
        else pure PTRoverwhelmed

processTxDo :: Tx -> Update ProcessTxRes
processTxDo tx =
    ifM isKnown (pure PTRknown) $
    verifyTx tx >>= \case
        VerSuccess -> do
            txLocalTxs %= HS.insert tx
            txLocalTxsSize += 1
            applyTx tx
            pure PTRadded
        VerFailure errors ->
            pure (mkPTRinvalid errors)
  where
    isKnown =
        or <$>
        sequence
            [ HS.member tx <$> use txLocalTxs
            , isJust . snd . LRU.lookup (hash tx) <$> use txFilterCache
            ]

-- | Checks if it's possible to apply transaction to current local
-- utxo.
verifyTx :: Tx -> Update VerificationRes
verifyTx tx = uses txUtxo $ flip verifyTxUtxo tx

-- | Applies transaction to current utxo. Should be called only if
-- it's possible to do so (see 'verifyTx').
applyTx :: Tx -> Update ()
applyTx tx = txUtxo %= applyTxToUtxo tx

-- | Removes transaction from the local transaction set.
removeLocalTx :: Tx -> Update ()
removeLocalTx tx = do
    present <- HS.member tx <$> use txLocalTxs
    when present $ do
        txLocalTxs %= HS.delete tx
        txLocalTxsSize -= 1

-- | Insert transaction which is in block into filter cache.
cacheTx :: Tx -> Update ()
cacheTx (hash -> txId) = txFilterCache %= LRU.insert txId ()

-- | Apply chain of /definitely/ valid blocks which go right after
-- last applied block. If invalid block is passed, this function will
-- panic.
txApplyBlocks :: AltChain ssc -> Update ()
txApplyBlocks blocks = do
    verdict <- runReaderT (txVerifyBlocks 0 blocks) =<< use txStorage
    case verdict of
        -- TODO Consider using `MonadError` and throwing `InternalError`.
        Left _ -> panic "Attempted to apply blocks that don't pass txVerifyBlocks"
        Right txs -> do
            -- Reset utxo to the last block's utxo. Doesn't change
            -- localTxs
            resetLocalUtxo
            -- Apply all the blocks' transactions
            mapM_ txApplyBlock (NE.toList blocks `zip` txs)
            -- It also can be that both transaction X ∈ localStorage
            -- and Y ∈ block spend output A, so we must filter local
            -- transactions that became invalid after block
            -- application and regenerate local utxo with them
            overrideWithLocalTxs

txApplyBlock :: (Block ssc, [Tx]) -> Update ()
txApplyBlock (Left _, _) = do
    utxo <- use txUtxo
    txUtxoHistory %= (utxo:)
txApplyBlock (_, txs) = do
    mapM_ applyTx txs
    -- As far as cache contains only those transactions that were
    -- included into local transactions set, even in case we delete
    -- more transactions from local storage then txs (see
    -- overrideWithLocalTxs usage in txApplyBlocks), it should be okay
    -- not to invalidate them because their inputs are used already.
    mapM_ cacheTx txs
    mapM_ removeLocalTx txs
    utxo <- use txUtxo
    txUtxoHistory %= (utxo:)

-- | Rollback last @n@ blocks. This will replace current utxo to utxo
-- of desired depth block and also filter local transactions so they
-- can be applied. @tx@ prefix is used, because rollback may happen in
-- other storages as well.
txRollback :: Word -> Update ()
txRollback 0 = pass
txRollback (fromIntegral -> n) = do
    txUtxo <~ fromMaybe onError . (`atMay` n) <$> use txUtxoHistory
    txUtxoHistory %= drop n
    overrideWithLocalTxs
    invalidateCache
  where
    -- TODO Consider using `MonadError` and throwing `InternalError`.
    onError = (panic "attempt to rollback to too old or non-existing block")

-- | Normalize local transaction list -- throw away all transactions
-- that don't make sense anymore (e.g. after block application that
-- spends utxo we were counting on). Returns new transaction list,
-- sorted.
filterLocalTxs :: Update [Tx]
filterLocalTxs = do
    txs <- uses txLocalTxs toList
    utxo <- use txUtxo
    let txs' = normalizeTxs txs utxo
    txLocalTxs .= HS.fromList txs'
    txLocalTxsSize .= length txs'
    pure txs'

-- | Takes the utxo we have now, reset it to head of utxo history and
-- apply all localtransactions we have. It applies @filterLocalTxs@
-- inside, because we can't apply transactions that don't apply.
overrideWithLocalTxs :: Update ()
overrideWithLocalTxs = do
    resetLocalUtxo
    txs <- filterLocalTxs
    forM_ txs applyTx

-- | Erases local utxo and puts utxo of the last block on it's place.
resetLocalUtxo :: Update ()
resetLocalUtxo = do
    headUtxo <- uses txUtxoHistory head
    whenJust headUtxo $ \h -> txUtxo .= h

invalidateCache :: Update ()
invalidateCache = txFilterCache %= clearLRU<|MERGE_RESOLUTION|>--- conflicted
+++ resolved
@@ -53,17 +53,11 @@
       -- to the node and are /not/ included in the blockchain store by
       -- the node. This set is used later to form the block payload.
       _txLocalTxs     :: !(HashSet Tx)
-      -- | @length@ is @O(n)@ for 'HE.HashSet' so we store it explicitly.
-    , _txLocalTxsSize :: !Int
-<<<<<<< HEAD
-    , -- | Set of local unspent transaction outputs. It is need to
-      -- check new transactions and run follow-the-satoshi, for
-      -- example.
-=======
+    , -- | @length@ is @O(n)@ for 'HE.HashSet' so we store it explicitly.
+      _txLocalTxsSize :: !Int
     , -- | Set of unspent transaction outputs formed by applying
       -- txLocalTxs to the head of txUtxoHistory. It is need to check
       -- new transactions and run follow-the-satoshi, for example.
->>>>>>> 3aab0840
       _txUtxo         :: !Utxo
     , -- | History of utxo. May be necessary in case of
       -- reorganization. Also it is needed for MPC. Head of this list
@@ -95,18 +89,10 @@
 getLocalTxs :: Query (HashSet Tx)
 getLocalTxs = view txLocalTxs
 
-<<<<<<< HEAD
--- | Given number of blocks to rollback @k@ and alternative blockchain
--- this function tries to check if it's possible to switch to a new
--- branch @k@ blocks deep by appending alternative chain to that
--- history point.
-txVerifyBlocks :: Word -> AltChain ssc -> Query VerificationRes
-=======
 -- | Given number of blocks to rollback and some sidechain to adopt it
 -- checks if it can be done prior to transaction validity. Returns a
 -- list of topsorted transactions, head ~ deepest block on success.
 txVerifyBlocks :: Word -> AltChain ssc -> Query (Either Text [[Tx]])
->>>>>>> 3aab0840
 txVerifyBlocks (fromIntegral -> toRollback) newChain = do
     (preview (txUtxoHistory . ix toRollback)) <&> \case
         Nothing ->
