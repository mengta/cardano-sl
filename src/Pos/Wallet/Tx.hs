--- conflicted
+++ resolved
@@ -21,13 +21,9 @@
 import           Pos.Communication.Methods  (sendTx)
 import           Pos.Communication.Protocol (SendActions)
 import           Pos.Communication.Specs    (sendTxOuts)
-<<<<<<< HEAD
 import           Pos.Crypto                 (RedeemSecretKey, SafeSigner, hash,
                                              redeemToPublic, safeToPublic)
-=======
-import           Pos.Crypto                 (SecretKey, hash, toPublic)
 import           Pos.DB.Limits              (MonadDBLimits)
->>>>>>> c88ead10
 import           Pos.DHT.Model              (DHTNode)
 import           Pos.Txp.Core.Types         (TxAux, TxOut (..), TxOutAux, txaF)
 import           Pos.Types                  (Address, makePubKeyAddress,
