--- conflicted
+++ resolved
@@ -9,7 +9,6 @@
        , lrcSingleShot
        ) where
 
-<<<<<<< HEAD
 import qualified Data.HashMap.Strict      as HM
 import qualified Data.List.NonEmpty       as NE
 import           Formatting               (build, sformat, (%))
@@ -23,13 +22,13 @@
 import           Pos.Block.Logic          (applyBlocks, rollbackBlocks, withBlkSemaphore_)
 import           Pos.Communication.BiP    (BiP)
 import           Pos.Constants            (k)
-import           Pos.Context              (updateLrcSync)
 import qualified Pos.DB                   as DB
 import qualified Pos.DB.GState            as GS
 import           Pos.DB.Lrc               (getLeaders, putEpoch, putLeaders)
 import           Pos.Lrc.Consumer         (LrcConsumer (..))
 import           Pos.Lrc.Consumers        (allLrcConsumers)
 import           Pos.Lrc.Eligibility      (findAllRichmenMaybe)
+import           Pos.Lrc.Error            (LrcError (..))
 import           Pos.Lrc.FollowTheSatoshi (followTheSatoshiM)
 import           Pos.Slotting             (onNewSlot')
 import           Pos.Ssc.Class            (SscWorkersClass)
@@ -38,39 +37,10 @@
                                            HeaderHash, HeaderHash, SlotId (..),
                                            crucialSlot, getEpochOrSlot, getEpochOrSlot)
 import           Pos.WorkMode             (NewWorkMode)
-=======
 import           Control.Concurrent.STM.TVar (TVar, readTVar, writeTVar)
 import           Control.Monad.Catch         (bracketOnError)
-import           Control.TimeWarp.Timed      (fork_)
-import qualified Data.HashMap.Strict         as HM
-import qualified Data.List.NonEmpty          as NE
-import           Formatting                  (build, sformat, (%))
-import           Serokell.Util.Exceptions    ()
-import           System.Wlog                 (logInfo)
-import           Universum
 
-import           Pos.Binary.Communication    ()
-import           Pos.Block.Logic             (applyBlocks, rollbackBlocks,
-                                              withBlkSemaphore_)
-import           Pos.Constants               (k)
 import           Pos.Context                 (LrcSyncData, getNodeContext, ncLrcSync)
-import qualified Pos.DB                      as DB
-import qualified Pos.DB.GState               as GS
-import           Pos.DB.Lrc                  (getLeaders, putEpoch, putLeaders)
-import           Pos.Lrc.Consumer            (LrcConsumer (..))
-import           Pos.Lrc.Consumers           (allLrcConsumers)
-import           Pos.Lrc.Eligibility         (findAllRichmenMaybe)
-import           Pos.Lrc.Error               (LrcError (..))
-import           Pos.Lrc.FollowTheSatoshi    (followTheSatoshiM)
-import           Pos.Slotting                (onNewSlot)
-import           Pos.Ssc.Class               (SscWorkersClass)
-import           Pos.Ssc.Extra               (sscCalculateSeed)
-import           Pos.Types                   (EpochIndex, EpochOrSlot (..),
-                                              EpochOrSlot (..), HeaderHash, HeaderHash,
-                                              SlotId (..), crucialSlot, getEpochOrSlot,
-                                              getEpochOrSlot)
-import           Pos.WorkMode                (WorkMode)
->>>>>>> ce3f066f
 
 lrcOnNewSlotWorker
     :: (SscWorkersClass ssc, NewWorkMode ssc m)
