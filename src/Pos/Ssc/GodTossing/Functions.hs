--- conflicted
+++ resolved
@@ -43,21 +43,12 @@
 import           Universum
 
 import           Pos.Constants                  (k)
-<<<<<<< HEAD
 import           Pos.Crypto                     (LShare, LVssPublicKey, Secret, SecretKey,
-                                                 SecureRandom (..), Threshold,
+                                                 SecureRandom (..), Threshold, checkSig,
                                                  genSharedSecret, getDhSecret,
-                                                 secretToDhSecret, sign, toPublic, verify,
+                                                 secretToDhSecret, sign, toPublic,
                                                  verifyEncShare, verifySecretProof,
                                                  verifyShare)
-=======
-import           Pos.Crypto                     (LShare, LVssPublicKey, PublicKey, Secret,
-                                                 SecretKey, SecureRandom (..),
-                                                 Signed (..), Threshold, genSharedSecret,
-                                                 getDhSecret, secretToDhSecret, sign,
-                                                 checkSig, verifyEncShare,
-                                                 verifySecretProof, verifyShare)
->>>>>>> da1a884e
 import           Pos.Ssc.Class.Types            (Ssc (..))
 import           Pos.Ssc.GodTossing.Types.Base  (Commitment (..), CommitmentsMap,
                                                  Opening (..), SignedCommitment,
@@ -143,7 +134,6 @@
   where
     verifyCommitmentDo extra = uncurry (verifyEncShare extra)
 
-<<<<<<< HEAD
 -- | Verify public key contained in SignedCommitment against given address
 verifyCommitmentPK :: Address -> SignedCommitment -> Bool
 verifyCommitmentPK addr (pk, _, _) = checkPubKeyAddress pk addr
@@ -151,13 +141,7 @@
 -- | Verify signature in SignedCommitment using epoch index.
 verifyCommitmentSignature :: EpochIndex -> SignedCommitment -> Bool
 verifyCommitmentSignature epoch (pk, comm, commSig) =
-    verify pk (epoch, comm) commSig
-=======
--- | Verify signature in SignedCommitment using public key and epoch index.
-verifyCommitmentSignature :: PublicKey -> EpochIndex -> SignedCommitment -> Bool
-verifyCommitmentSignature pk epoch (comm, commSig) =
     checkSig pk (epoch, comm) commSig
->>>>>>> da1a884e
 
 -- | Verify SignedCommitment using public key and epoch index.
 verifySignedCommitment :: Address -> EpochIndex -> SignedCommitment -> VerificationRes
@@ -180,17 +164,10 @@
       <*> deserializeM commProof
 
 -- | Check that the VSS certificate is signed properly
-<<<<<<< HEAD
 checkCert :: (Address, VssCertificate) -> Bool
 checkCert (addr, VssCertificate {..}) =
     checkPubKeyAddress vcSigningKey addr &&
-    verify vcSigningKey vcVssKey vcSignature
-=======
-checkCert
-    :: (PublicKey, VssCertificate)
-    -> Bool
-checkCert (pk, cert) = checkSig pk (signedValue cert) (signedSig cert)
->>>>>>> da1a884e
+    checkSig vcSigningKey vcVssKey vcSignature
 
 -- | Check that the decrypted share matches the encrypted share in the
 -- commitment
