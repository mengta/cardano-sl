{-# LANGUAGE CPP #-}

module Main where

import           Data.List             ((!!))
import           Data.Maybe            (fromJust)
import           Data.Time.Clock.POSIX (getPOSIXTime)
import           Data.Time.Units       (toMicroseconds)
import           Formatting            (sformat, shown, (%))
import           Mockable              (Production, currentTime)
import           Node                  (hoistSendActions)
import           Serokell.Util         (sec)
import           System.Wlog           (LoggerName, WithLogger, logInfo)
import           Universum

import           Pos.Binary            ()
import qualified Pos.CLI               as CLI
import           Pos.Communication     (ActionSpec (..), OutSpecs, WorkerSpec, worker)
<<<<<<< HEAD
import           Pos.Constants         (isDevelopment, staticSysStart)
import           Pos.Crypto            (SecretKey, VssKeyPair, keyGen, vssKeyGen)
=======
import           Pos.Constants         (isDevelopment)
import           Pos.Core.Types        (Timestamp (..))
import           Pos.Crypto            (SecretKey, VssKeyPair, keyGen, noPassEncrypt,
                                        vssKeyGen)
>>>>>>> 65dc1e2c
import           Pos.Genesis           (genesisDevSecretKeys, genesisStakeDistribution,
                                        genesisUtxo)
import           Pos.Launcher          (BaseParams (..), LoggingParams (..),
                                        NodeParams (..), RealModeResources,
                                        bracketResources, runNodeProduction, runNodeStats,
                                        stakesDistr)
import           Pos.Shutdown          (triggerShutdown)
import           Pos.Ssc.Class         (SscConstraint)
import           Pos.Ssc.GodTossing    (GtParams (..), SscGodTossing,
                                        genesisDevVssKeyPairs)
import           Pos.Ssc.NistBeacon    (SscNistBeacon)
import           Pos.Ssc.SscAlgo       (SscAlgo (..))
import           Pos.Statistics        (getNoStatsT, getStatsMap, runStatsT')
import           Pos.Update.Context    (ucUpdateSemaphore)
import           Pos.Update.Params     (UpdateParams (..))
import           Pos.Util              (inAssertMode, mappendPair)
import           Pos.Util.BackupPhrase (keysFromPhrase)
import           Pos.Util.UserSecret   (UserSecret, peekUserSecret, usPrimKey, usVss,
                                        writeUserSecret)
import           Pos.WorkMode          (ProductionMode, RawRealMode, StatsMode)
#ifdef WITH_WEB
import           Pos.Web               (serveWebBase, serveWebGT)
import           Pos.WorkMode          (WorkMode)
#ifdef WITH_WALLET
import           Pos.Wallet.Web        (walletServeWebFull, walletServerOuts)
#endif
#endif
import           Pos.Util.Context      (askContext)

import           NodeOptions           (Args (..), getNodeOptions)

loggingParams :: LoggerName -> Args -> LoggingParams
loggingParams tag Args{..} =
    LoggingParams
    { lpHandlerPrefix = CLI.logPrefix commonArgs
    , lpConfigPath    = CLI.logConfig commonArgs
    , lpRunnerTag = tag
    , lpEkgPort = monitorPort
    }

baseParams :: LoggerName -> Args -> IO BaseParams
baseParams loggingTag args@Args {..} = do
    filePeers <- maybe (return []) CLI.readPeersFile
                     (CLI.dhtPeersFile commonArgs)
    let allPeers = CLI.dhtPeers commonArgs ++ filePeers
    return $ BaseParams
        { bpLoggingParams = loggingParams loggingTag args
        , bpIpPort = ipPort
        , bpDHTPeers = allPeers
        , bpDHTKey = dhtKey
        , bpDHTExplicitInitial = CLI.dhtExplicitInitial commonArgs
        , bpKademliaDump = kademliaDumpPath
        }

getNodeSystemStart :: (MonadIO m) => Timestamp -> m Timestamp
getNodeSystemStart cliOrConfigSystemStart
  | cliOrConfigSystemStart >= 1400000000 =
    -- UNIX time 1400000000 is Tue, 13 May 2014 16:53:20 GMT.
    -- It was chosen arbitrarily as some date far enough in the past.
    -- See CSL-983 for more information.
    pure cliOrConfigSystemStart
  | otherwise = do
    let frameLength = timestampToSeconds cliOrConfigSystemStart
    currentPOSIXTime <- liftIO $ round <$> getPOSIXTime
    -- The whole timeline is split into frames, with the first frame starting
    -- at UNIX epoch start. We're looking for a time `t` which would be in the
    -- middle of the same frame as the current UNIX time.
    let currentFrame = currentPOSIXTime `div` frameLength
        t = currentFrame * frameLength + (frameLength `div` 2)
    pure $ Timestamp $ sec $ fromIntegral t
  where
    timestampToSeconds :: Timestamp -> Integer
    timestampToSeconds = (`div` 1000000) . toMicroseconds . getTimestamp

action :: Args -> RealModeResources -> Production ()
action args@Args {..} res = do
    systemStart <- getNodeSystemStart $ CLI.sysStart commonArgs
    logInfo $ sformat ("System start time is " % shown) systemStart
    t <- currentTime
    logInfo $ sformat ("Current time is " % shown) (Timestamp t)
    currentParams <- getNodeParams args systemStart
    let vssSK = fromJust $ npUserSecret currentParams ^. usVss
        gtParams = gtSscParams args vssSK
#ifdef WITH_WEB
        currentPlugins :: (SscConstraint ssc, WorkMode ssc m) => [m ()]
        currentPlugins = plugins args
        currentPluginsGT :: (WorkMode SscGodTossing m) => [m ()]
        currentPluginsGT = pluginsGT args
#else
        currentPlugins :: [a]
        currentPlugins = []
        currentPluginsGT :: [a]
        currentPluginsGT = []
#endif
    putText $ "Running using " <> show (CLI.sscAlgo commonArgs)
    putText $ "If stats is on: " <> show enableStats
    case (enableStats, CLI.sscAlgo commonArgs) of
        (True, GodTossingAlgo) ->
            runNodeStats @SscGodTossing res
                (convPlugins currentPluginsGT `mappendPair` walletStats args)
                currentParams gtParams
        (True, NistBeaconAlgo) ->
            runNodeStats @SscNistBeacon res
                (convPlugins currentPlugins `mappendPair`  walletStats args)
                currentParams ()
        (False, GodTossingAlgo) ->
            runNodeProduction @SscGodTossing res
                (convPlugins currentPluginsGT `mappendPair` walletProd args)
                currentParams gtParams
        (False, NistBeaconAlgo) ->
            runNodeProduction @SscNistBeacon res
                (convPlugins currentPlugins `mappendPair` walletProd args)
                currentParams ()
  where
    convPlugins = (,mempty) . map (\act -> ActionSpec $ \__vI __sA -> act)

userSecretWithGenesisKey
    :: (MonadIO m, MonadFail m) => Args -> UserSecret -> m (SecretKey, UserSecret)
userSecretWithGenesisKey Args{..} userSecret
    | isDevelopment = case devSpendingGenesisI of
          Nothing -> fetchPrimaryKey userSecret
          Just i -> do
              let sk = genesisDevSecretKeys !! i
                  us = userSecret & usPrimKey .~ Just sk
              writeUserSecret us
              return (sk, us)
    | otherwise = fetchPrimaryKey userSecret

getKeyfilePath :: Args -> FilePath
getKeyfilePath Args {..}
    | isDevelopment = case devSpendingGenesisI of
          Nothing -> keyfilePath
          Just i  -> "node-" ++ show i ++ "." ++ keyfilePath
    | otherwise = keyfilePath

updateUserSecretVSS
    :: (MonadIO m, MonadFail m) => Args -> UserSecret -> m UserSecret
updateUserSecretVSS Args{..} us
    | isDevelopment = case devVssGenesisI of
          Nothing -> fillUserSecretVSS us
          Just i  -> return $ us & usVss .~ Just (genesisDevVssKeyPairs !! i)
    | otherwise = fillUserSecretVSS us

fetchPrimaryKey :: (MonadIO m, MonadFail m) => UserSecret -> m (SecretKey, UserSecret)
fetchPrimaryKey userSecret = case userSecret ^. usPrimKey of
    Just sk -> return (sk, userSecret)
    Nothing -> do
        putText "Found no signing keys in keyfile, generating random one..."
        sk <- snd <$> keyGen
        let us = userSecret & usPrimKey .~ Just sk
        writeUserSecret us
        return (sk, us)

fillUserSecretVSS :: (MonadIO m, MonadFail m) => UserSecret -> m UserSecret
fillUserSecretVSS userSecret = case userSecret ^. usVss of
    Just _  -> return userSecret
    Nothing -> do
        putText "Found no VSS keypair in keyfile, generating random one..."
        vss <- vssKeyGen
        let us = userSecret & usVss .~ Just vss
        writeUserSecret us
        return us

processUserSecret
    :: (MonadIO m, MonadFail m)
    => Args -> UserSecret -> m (SecretKey, UserSecret)
processUserSecret args@Args {..} userSecret = case backupPhrase of
    Nothing -> updateUserSecretVSS args userSecret >>= userSecretWithGenesisKey args
    Just ph -> do
        (sk, vss) <- either keyFromPhraseFailed pure $ keysFromPhrase ph
        let us = userSecret & usPrimKey .~ Just sk & usVss .~ Just vss
        writeUserSecret us
        return (sk, us)
  where
    keyFromPhraseFailed msg = fail $ "Key creation from phrase failed: " <> show msg

getNodeParams
    :: (MonadIO m, MonadFail m, MonadThrow m, WithLogger m)
    => Args -> Timestamp -> m NodeParams
getNodeParams args@Args {..} systemStart = do
    (primarySK, userSecret) <-
        userSecretWithGenesisKey args =<<
        updateUserSecretVSS args =<<
        peekUserSecret (getKeyfilePath args)
    params <- liftIO $ baseParams "node" args
    return NodeParams
        { npDbPathM = dbPath
        , npRebuildDb = rebuildDB
        , npSecretKey = primarySK
        , npUserSecret = userSecret
        , npSystemStart = systemStart
        , npBaseParams = params
        , npCustomUtxo = genesisUtxo $
              if isDevelopment
                  then stakesDistr (CLI.flatDistr commonArgs)
                                   (CLI.bitcoinDistr commonArgs)
                                   (CLI.richPoorDistr commonArgs)
                                   (CLI.expDistr commonArgs)
                  else genesisStakeDistribution
        , npTimeLord = timeLord
        , npJLFile = jlPath
        , npAttackTypes = maliciousEmulationAttacks
        , npAttackTargets = maliciousEmulationTargets
        , npPropagation = not (CLI.disablePropagation commonArgs)
        , npReportServers = CLI.reportServers commonArgs
        , npUpdateParams = UpdateParams
            { upUpdatePath = updateLatestPath
            , upUpdateWithPkg = updateWithPackage
            , upUpdateServers = CLI.updateServers commonArgs
            }
        }

gtSscParams :: Args -> VssKeyPair -> GtParams
gtSscParams Args {..} vssSK =
    GtParams
    { gtpSscEnabled = True
    , gtpVssKeyPair = vssSK
    }

#ifdef WITH_WEB
plugins :: (SscConstraint ssc, WorkMode ssc m) => Args -> [m ()]
plugins Args {..}
    | enableWeb = [serveWebBase webPort]
    | otherwise = []
#endif

#ifdef WITH_WEB
pluginsGT :: (WorkMode SscGodTossing m) => Args -> [m ()]
pluginsGT Args {..}
    | enableWeb = [serveWebGT webPort]
    | otherwise = []
#endif

updateTriggerWorker
    :: SscConstraint ssc
    => ([WorkerSpec (RawRealMode ssc)], OutSpecs)
updateTriggerWorker = first pure $ worker mempty $ \_ -> do
    logInfo "Update trigger worker is locked"
    void $ liftIO . takeMVar =<< askContext ucUpdateSemaphore
    triggerShutdown

walletServe
    :: SscConstraint ssc
    => Args
    -> ([WorkerSpec (RawRealMode ssc)], OutSpecs)
#if defined WITH_WEB && defined WITH_WALLET
walletServe Args {..} =
    if enableWallet
    then first pure $ worker walletServerOuts $ \sendActions ->
            walletServeWebFull sendActions walletDebug walletDbPath
                                           walletRebuildDb walletPort
    else updateTriggerWorker
#else
walletServe _ = updateTriggerWorker
#endif

walletProd
    :: SscConstraint ssc
    => Args
    -> ([WorkerSpec (ProductionMode ssc)], OutSpecs)
walletProd = first (map liftPlugin) . walletServe
  where
    liftPlugin (ActionSpec p) = ActionSpec $ \vI sa ->
        lift . p vI $ hoistSendActions getNoStatsT lift sa

walletStats
    :: SscConstraint ssc
    => Args
    -> ([WorkerSpec (StatsMode ssc)], OutSpecs)
walletStats = first (map liftPlugin) . walletServe
  where
    liftPlugin (ActionSpec p) = ActionSpec $ \vI sa -> do
        s <- getStatsMap
        lift . p vI $ hoistSendActions (runStatsT' s) lift sa

printFlags :: IO ()
printFlags = do
    if isDevelopment
        then putText "[Attention] We are in DEV mode"
        else putText "[Attention] We are in PRODUCTION mode"
#ifdef WITH_WEB
    putText "[Attention] Web-mode is on"
#endif
#ifdef WITH_WALLET
    putText "[Attention] Wallet-mode is on"
#endif
    inAssertMode $ putText "Asserts are ON"

main :: IO ()
main = do
    printFlags
    args <- getNodeOptions
    params <- baseParams "node" args
    bracketResources params (action args)<|MERGE_RESOLUTION|>--- conflicted
+++ resolved
@@ -16,15 +16,9 @@
 import           Pos.Binary            ()
 import qualified Pos.CLI               as CLI
 import           Pos.Communication     (ActionSpec (..), OutSpecs, WorkerSpec, worker)
-<<<<<<< HEAD
-import           Pos.Constants         (isDevelopment, staticSysStart)
-import           Pos.Crypto            (SecretKey, VssKeyPair, keyGen, vssKeyGen)
-=======
 import           Pos.Constants         (isDevelopment)
 import           Pos.Core.Types        (Timestamp (..))
-import           Pos.Crypto            (SecretKey, VssKeyPair, keyGen, noPassEncrypt,
-                                        vssKeyGen)
->>>>>>> 65dc1e2c
+import           Pos.Crypto            (SecretKey, VssKeyPair, keyGen, vssKeyGen)
 import           Pos.Genesis           (genesisDevSecretKeys, genesisStakeDistribution,
                                         genesisUtxo)
 import           Pos.Launcher          (BaseParams (..), LoggingParams (..),
