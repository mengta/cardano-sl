{-# LANGUAGE AllowAmbiguousTypes #-}
{-# LANGUAGE TypeFamilies        #-}
{-# LANGUAGE TypeOperators       #-}

-- | Interface and implementation of Blocks DB: storing blocks in files on disk.

module Pos.DB.Block
       ( getBlock
       , getUndo
       , getBlund
       , putBlunds
       , deleteBlock

       , getTipBlock

       , prepareBlockDB

       -- * Pure implementation
       , dbGetSerBlockPureDefault
       , dbGetSerUndoPureDefault
       , dbPutSerBlundsPureDefault

       -- * Rocks implementation
       , dbGetSerBlockRealDefault
       , dbGetSerUndoRealDefault
       , dbPutSerBlundsRealDefault

       -- * DBSum implementation
       , dbGetSerBlockSumDefault
       , dbGetSerUndoSumDefault
       , dbPutSerBlundsSumDefault
       ) where

import           Nub (ordNub)
import           Universum

import           Control.Exception.Safe (handle)
import           Control.Lens (at)
import qualified Data.ByteString as BS (hPut, readFile)
import           Data.Default (Default (def))
import           Formatting (formatToString)
import           System.Directory (createDirectoryIfMissing, removeFile)
import           System.FilePath ((</>))
import           System.IO (IOMode (WriteMode), hClose, hFlush, openBinaryFile)
import           System.IO.Error (IOError, isDoesNotExistError)

import           Pos.Binary.Block.Types ()
import           Pos.Binary.Class (Bi, decodeFull', serialize')
import           Pos.Binary.Core ()
import           Pos.Block.BHelpers ()
import           Pos.Block.Types (Blund, SerializedBlund, SlogUndo (..), Undo (..))
import           Pos.Core (HasConfiguration, HeaderHash, headerHash)
import           Pos.Core.Block (Block, GenesisBlock)
import qualified Pos.Core.Block as CB
import           Pos.Crypto (hashHexF)
import           Pos.DB.BlockIndex (deleteHeaderIndex, putHeadersIndex)
import           Pos.DB.Class (MonadDB (..), MonadDBRead (..), Serialized (..), SerializedBlock,
                               SerializedUndo, getBlock, getDeserialized)
import           Pos.DB.Error (DBError (..))
import           Pos.DB.GState.Common (getTipSomething)
import           Pos.DB.Pure (DBPureVar, MonadPureDB, atomicModifyIORefPure, pureBlocksStorage)
import           Pos.DB.Rocks (MonadRealDB, blockDataDir, getNodeDBs)
import           Pos.DB.Sum (MonadDBSum, eitherDB)
import           Pos.Delegation.Types (DlgUndo (..))
import           Pos.Util.Util (HasLens (..), eitherToThrow)

----------------------------------------------------------------------------
-- BlockDB related methods
----------------------------------------------------------------------------

getUndo :: MonadDBRead m => HeaderHash -> m (Maybe Undo)
getUndo = getDeserialized dbGetSerUndo

-- | Convenient wrapper which combines 'dbGetBlock' and 'dbGetUndo' to
-- read 'Blund'.
getBlund :: MonadDBRead m => HeaderHash -> m (Maybe (Block, Undo))
getBlund x =
    runMaybeT $
    (,) <$> MaybeT (getBlock x)
        <*> MaybeT (getUndo x)

putBlunds :: MonadDB m => NonEmpty Blund -> m ()
putBlunds = dbPutSerBlunds . map (fmap (Serialized . serialize'))

-- | Get 'Block' corresponding to tip.
getTipBlock :: MonadDBRead m => m Block
getTipBlock = getTipSomething "block" getBlock

----------------------------------------------------------------------------
-- Implementations for 'MonadRealDB'
----------------------------------------------------------------------------

-- Get serialization of a block with given hash from Block DB.
getSerializedBlock
    :: forall ctx m. (HasConfiguration, MonadRealDB ctx m)
    => HeaderHash -> m (Maybe ByteString)
getSerializedBlock = blockDataPath >=> getRawData

-- Get serialization of an undo data for block with given hash from Block DB.
getSerializedUndo :: (HasConfiguration, MonadRealDB ctx m) => HeaderHash -> m (Maybe ByteString)
getSerializedUndo = undoDataPath >=> getRawData

-- For every blund, put given block, its metadata and Undo data into
-- Block DB. This function uses 'MonadRealDB' constraint which is too
-- severe. Consider using 'dbPutBlund' instead.
putSerializedBlunds
    :: (HasConfiguration, MonadRealDB ctx m, MonadDB m)
    => NonEmpty SerializedBlund -> m ()
putSerializedBlunds (toList -> bs) = do
    bdd <- view blockDataDir <$> getNodeDBs
    let allData = map (\(b,u) -> let (dP, bP, uP) = getAllPaths bdd (headerHash b)
                                 in (dP,(b,u,bP,uP))
                      )
                      bs
    forM_ (ordNub $ map fst allData) $ \dPath ->
        liftIO $ createDirectoryIfMissing False dPath
    forM_ (map snd allData) $ \(blk,serUndo,bPath,uPath) -> do
        putData bPath blk
        putRawData uPath (unSerialized serUndo)
    putHeadersIndex $ toList $ map (CB.getBlockHeader . fst) bs

deleteBlock :: (MonadRealDB ctx m, MonadDB m) => HeaderHash -> m ()
deleteBlock hh = do
    deleteHeaderIndex hh
    bdd <- view blockDataDir <$> getNodeDBs
    let (_, bPath, uPath) = getAllPaths bdd hh
    deleteData bPath
    deleteData uPath

----------------------------------------------------------------------------
-- Initialization
----------------------------------------------------------------------------

prepareBlockDB
    :: MonadDB m
    => GenesisBlock -> m ()
prepareBlockDB blk =
    dbPutSerBlunds $ one (Left blk, Serialized $ serialize' genesisUndo)
  where
    genesisUndo =
        Undo
        { undoTx = mempty
        , undoDlg = DlgUndo mempty mempty
        , undoUS = def
        , undoSlog = SlogUndo Nothing
        }

----------------------------------------------------------------------------
-- Pure implementation
----------------------------------------------------------------------------

decodeOrFailPureDB
    :: HasConfiguration
    => ByteString
    -> Either Text (Block, Undo)
decodeOrFailPureDB = decodeFull'

dbGetBlundPureDefault ::
       (HasConfiguration, MonadPureDB ctx m)
    => HeaderHash
    -> m (Maybe (Block, Undo))
dbGetBlundPureDefault h = do
    (blund :: Maybe ByteString) <-
        view (pureBlocksStorage . at h) <$> (view (lensOf @DBPureVar) >>= readIORef)
    case decodeOrFailPureDB <$> blund of
        Nothing        -> pure Nothing
        Just (Left e)  -> throwM (DBMalformed e)
        Just (Right v) -> pure (Just v)

dbGetSerBlockPureDefault
    :: (HasConfiguration, MonadPureDB ctx m)
    => HeaderHash
    -> m (Maybe SerializedBlock)
dbGetSerBlockPureDefault h = (Serialized . serialize' . fst) <<$>> dbGetBlundPureDefault h

dbGetSerUndoPureDefault
    :: forall ctx m. (HasConfiguration, MonadPureDB ctx m)
    => HeaderHash
    -> m (Maybe SerializedUndo)
dbGetSerUndoPureDefault h = (Serialized . serialize' . snd) <<$>> dbGetBlundPureDefault h

dbPutSerBlundsPureDefault ::
       forall ctx m. (HasConfiguration, MonadPureDB ctx m, MonadDB m)
    => NonEmpty SerializedBlund
    -> m ()
dbPutSerBlundsPureDefault (toList -> blunds) = do
    forM_ blunds $ \(blk, serUndo) -> do
<<<<<<< HEAD
        undo <- eitherToThrow $ first DBMalformed $ decodeFull $ unSerialized serUndo
=======
        undo <- eitherToThrow $ first DBMalformed $ decodeFull' $ unSerialized serUndo
>>>>>>> 6905030f
        let blund :: Blund -- explicit signature is required
            blund = (blk,undo)
        (var :: DBPureVar) <- view (lensOf @DBPureVar)
        flip atomicModifyIORefPure var $
            (pureBlocksStorage . at (headerHash blk) .~ Just (serialize' blund))
    putHeadersIndex $ map (CB.getBlockHeader . fst) blunds

----------------------------------------------------------------------------
-- Rocks implementation
----------------------------------------------------------------------------

-- instance MonadBlockDBGeneric Block

type BlockDBGenericEnv ctx m =
    ( MonadDBRead m
    , MonadRealDB ctx m
    , HasConfiguration
    )

dbGetSerBlockRealDefault ::
       forall ctx m. (BlockDBGenericEnv ctx m)
    => HeaderHash
    -> m (Maybe SerializedBlock)
dbGetSerBlockRealDefault x = Serialized <<$>> getSerializedBlock x

dbGetSerUndoRealDefault ::
       forall ctx m. BlockDBGenericEnv ctx m
    => HeaderHash
    -> m (Maybe SerializedUndo)
dbGetSerUndoRealDefault x = Serialized <<$>> getSerializedUndo x

dbPutSerBlundsRealDefault ::
       (HasConfiguration, MonadDB m, MonadRealDB ctx m)
    => NonEmpty SerializedBlund
    -> m ()
dbPutSerBlundsRealDefault = putSerializedBlunds

----------------------------------------------------------------------------
-- DBSum implementation
----------------------------------------------------------------------------

type DBSumEnv ctx m =
    ( MonadDB m
    , MonadDBSum ctx m
    , HasConfiguration
    )

dbGetSerBlockSumDefault
    :: forall ctx m. (DBSumEnv ctx m)
    => HeaderHash -> m (Maybe SerializedBlock)
dbGetSerBlockSumDefault hh = eitherDB (dbGetSerBlockRealDefault hh) (dbGetSerBlockPureDefault hh)

dbGetSerUndoSumDefault
    :: forall ctx m. DBSumEnv ctx m
    => HeaderHash -> m (Maybe SerializedUndo)
dbGetSerUndoSumDefault hh =
    eitherDB (dbGetSerUndoRealDefault hh) (dbGetSerUndoPureDefault hh)

dbPutSerBlundsSumDefault
    :: forall ctx m. (DBSumEnv ctx m)
    => NonEmpty SerializedBlund -> m ()
dbPutSerBlundsSumDefault b =
    eitherDB (dbPutSerBlundsRealDefault b) (dbPutSerBlundsPureDefault b)

----------------------------------------------------------------------------
-- Helpers
----------------------------------------------------------------------------

getRawData ::  forall m . (MonadIO m, MonadCatch m) => FilePath -> m (Maybe ByteString)
getRawData  = handle handler . fmap Just . liftIO . BS.readFile
  where
    handler :: IOError -> m (Maybe x)
    handler e
        | isDoesNotExistError e = pure Nothing
        | otherwise = throwM e

putData ::  (MonadIO m, Bi v) => FilePath -> v -> m ()
putData fp = putRawData fp . serialize'

putRawData ::  MonadIO m => FilePath -> ByteString -> m ()
putRawData fp v = liftIO $
    bracket (openBinaryFile fp WriteMode) hClose $ \h ->
        BS.hPut h v >> hFlush h

deleteData :: (MonadIO m, MonadCatch m) => FilePath -> m ()
deleteData fp = (liftIO $ removeFile fp) `catch` handler
  where
    handler e
        | isDoesNotExistError e = pure ()
        | otherwise = throwM e

blockDataPath :: MonadRealDB ctx m => HeaderHash -> m FilePath
blockDataPath hh = do
    bdd <- view blockDataDir <$> getNodeDBs
    pure $ (view _2) $ getAllPaths bdd hh

undoDataPath :: MonadRealDB ctx m => HeaderHash -> m FilePath
undoDataPath hh = do
    bdd <- view blockDataDir <$> getNodeDBs
    pure $ (view _3) $ getAllPaths bdd hh

-- | Pass blockDataDir path
getAllPaths :: FilePath -> HeaderHash -> (FilePath, FilePath, FilePath)
getAllPaths bdd hh = (dir,bl,un)
  where
    (fn0, fn1) = splitAt 2 $ formatToString hashHexF hh
    dir = bdd </> fn0
    bl = dir </> (fn1 <> ".block")
    un = dir </> (fn1 <> ".undo")<|MERGE_RESOLUTION|>--- conflicted
+++ resolved
@@ -185,11 +185,7 @@
     -> m ()
 dbPutSerBlundsPureDefault (toList -> blunds) = do
     forM_ blunds $ \(blk, serUndo) -> do
-<<<<<<< HEAD
-        undo <- eitherToThrow $ first DBMalformed $ decodeFull $ unSerialized serUndo
-=======
         undo <- eitherToThrow $ first DBMalformed $ decodeFull' $ unSerialized serUndo
->>>>>>> 6905030f
         let blund :: Blund -- explicit signature is required
             blund = (blk,undo)
         (var :: DBPureVar) <- view (lensOf @DBPureVar)
