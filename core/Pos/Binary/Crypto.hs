{-# LANGUAGE CPP                 #-}
{-# LANGUAGE ScopedTypeVariables #-}
{-# LANGUAGE ViewPatterns        #-}

-- | Serializable instances for Pos.Crypto.*

module Pos.Binary.Crypto () where

import           Universum

import qualified Cardano.Crypto.Wallet    as CC
import qualified Crypto.ECC.Edwards25519  as Ed25519
import           Crypto.Hash              (digestFromByteString, hashDigestSize)
import qualified Crypto.PVSS              as Pvss
import qualified Crypto.Sign.Ed25519      as EdStandard
import qualified Data.Binary              as Binary
import           Data.Binary.Get          (getByteString, label)
import           Data.Binary.Put          (putByteString)
import qualified Data.ByteArray           as ByteArray
import qualified Data.ByteString          as BS
import           Data.SafeCopy            (SafeCopy (..))
import           Formatting               (int, sformat, stext, (%))

import           Pos.Binary.Class         (AsBinary (..), Bi (..), getCopyBi, putCopyBi)
import           Pos.Crypto.Hashing       (AbstractHash (..), Hash, HashAlgorithm,
                                           WithHash (..), withHash)
import           Pos.Crypto.HD            (HDAddressPayload (..))
import           Pos.Crypto.RedeemSigning (RedeemPublicKey (..), RedeemSecretKey (..),
                                           RedeemSignature (..))
import           Pos.Crypto.SafeSigning   (EncryptedSecretKey (..))
import Pos.Crypto.HD (HDAddressPayload (..))
import           Pos.Crypto.SecretSharing (EncShare (..), Secret (..), SecretProof (..),
                                           SecretSharingExtra (..), Share (..),
                                           VssKeyPair (..), VssPublicKey (..))
import           Pos.Crypto.Signing       (ProxyCert (..), ProxySecretKey (..),
                                           ProxySignature (..), PublicKey (..),
                                           SecretKey (..), Signature (..), Signed (..))

instance Bi a => Bi (WithHash a) where
    put = put . whData
    get = withHash <$> get

instance Bi a => SafeCopy (WithHash a) where
    putCopy = putCopyBi
    getCopy = getCopyBi "WithHash"

----------------------------------------------------------------------------
-- Hashing
----------------------------------------------------------------------------

instance HashAlgorithm algo => Bi (AbstractHash algo a) where
    {-# SPECIALIZE instance Bi (Hash a) #-}
    get = label "AbstractHash" $ do
        bs <- getByteString $ hashDigestSize @algo $
              error "Pos.Crypto.Hashing.get: HashAlgorithm value is evaluated!"
        case digestFromByteString bs of
            -- It's impossible because getByteString will already fail if
            -- there weren't enough bytes available
            Nothing -> fail "Pos.Crypto.Hashing.get: impossible"
            Just x  -> return (AbstractHash x)
    put (AbstractHash h) =
        putByteString (ByteArray.convert h)

----------------------------------------------------------------------------
-- SecretSharing
----------------------------------------------------------------------------

#define BiPvss(T, PT) \
  instance Bi T where {\
    put = Binary.put ;\
    get = label "T" Binary.get }; \
  deriving instance Bi PT ;\

BiPvss (Pvss.PublicKey, VssPublicKey)
BiPvss (Pvss.KeyPair, VssKeyPair)
BiPvss (Pvss.Secret, Secret)
BiPvss (Pvss.DecryptedShare, Share)
BiPvss (Pvss.EncryptedShare, EncShare)
BiPvss (Pvss.Proof, SecretProof)

instance Binary.Binary SecretSharingExtra
instance Bi SecretSharingExtra where
    put = Binary.put
    get = Binary.get

deriving instance Bi (AsBinary SecretSharingExtra)

----------------------------------------------------------------------------
-- SecretSharing AsBinary
----------------------------------------------------------------------------

#define BiMacro(B, Bytes) \
  instance Bi (AsBinary B) where {\
    put (AsBinary bs) = putByteString bs ;\
    get = label "B (Bytes bytes)" $ AsBinary <$> getByteString Bytes}; \

BiMacro(VssPublicKey, 33)
BiMacro(Secret, 33)
BiMacro(Share, 101) --4+33+64
BiMacro(EncShare, 101)
BiMacro(SecretProof, 64)

----------------------------------------------------------------------------
-- Signing
----------------------------------------------------------------------------

secretKeyLength, publicKeyLength, signatureLength, chainCodeLength, encryptedKeyLength :: Int
secretKeyLength = 32
publicKeyLength = 32
encryptedKeyLength = 96
signatureLength = 64
chainCodeLength = 32

putAssertLength :: Monad m => Text -> Int -> ByteString -> m ()
putAssertLength typeName expectedLength bs =
    when (BS.length bs /= expectedLength) $ error $
        sformat ("put@"%stext%": expected length "%int%", not "%int)
                typeName expectedLength (BS.length bs)

instance Bi Ed25519.PointCompressed where
    put (Ed25519.unPointCompressed -> k) = do
        putAssertLength "PointCompressed" publicKeyLength k
        putByteString k
    get = label "Ed25519.PointCompressed" $
        Ed25519.pointCompressed <$> getByteString publicKeyLength

instance Bi Ed25519.Scalar where
    put (Ed25519.unScalar -> k) = do
        putAssertLength "Scalar" secretKeyLength k
        putByteString k
    get = label "Ed25519.Scalar" $
        Ed25519.scalar <$> getByteString secretKeyLength

instance Bi Ed25519.Signature where
    put (Ed25519.Signature s) = do
        putAssertLength "Signature" signatureLength s
        putByteString s
    get = label "Ed25519.Signature" $
        Ed25519.Signature <$> getByteString signatureLength

instance Bi CC.ChainCode where
    put (CC.ChainCode c) = do
        putAssertLength "ChainCode" chainCodeLength c
        putByteString c
    get = label "CC.ChainCode" $
        CC.ChainCode <$> getByteString chainCodeLength

instance Bi CC.XPub where
    put (CC.unXPub -> kc) = do
        putAssertLength "XPub" (publicKeyLength + chainCodeLength) kc
        putByteString kc
    get = label "CC.XPub" $
        getByteString (publicKeyLength + chainCodeLength) >>=
        either fail pure . CC.xpub

instance Bi CC.XPrv where
    put (CC.unXPrv -> kc) = do
        putAssertLength "XPrv" encryptedKeyLength kc
        putByteString kc
    get = label "CC.XPrv" $
        getByteString encryptedKeyLength >>=
        either fail pure . CC.xprv

instance Bi CC.XSignature where
    put (CC.unXSignature -> bs) = do
        putAssertLength "XSignature" signatureLength bs
        putByteString bs
    get = label "CC.XSignature" $
        getByteString signatureLength >>=
        either fail pure . CC.xsignature

deriving instance Bi (Signature a)
deriving instance Bi PublicKey
deriving instance Bi SecretKey
deriving instance Bi EncryptedSecretKey

instance Bi a => Bi (Signed a) where
    put (Signed v s) = put (v,s)
    get = label "Signed" $ Signed <$> get <*> get

deriving instance Bi (ProxyCert w)

instance (Bi w) => Bi (ProxySecretKey w) where
    put (ProxySecretKey w iPk dPk cert) = put w >> put iPk >> put dPk >> put cert
    get = label "ProxySecretKey" $ liftM4 ProxySecretKey get get get get

instance (Bi w) => Bi (ProxySignature w a) where
    put ProxySignature{..} = do
        put pdOmega
        put pdDelegatePk
        put pdCert
        put pdSig
    get = label "ProxySignature" $ liftM4 ProxySignature get get get get

-------------------------------------------------------------------------------
-- Hierarchical derivation
-------------------------------------------------------------------------------
<<<<<<< HEAD
instance Binary.Binary HDAddressPayload where
instance Bi HDAddressPayload where
    put = Binary.put
    get = Binary.get
=======
instance Binary.Binary HDAddressPayload
instance Bi HDAddressPayload
>>>>>>> 516d6da9

-------------------------------------------------------------------------------
-- Standard Ed25519 instances for ADA redeem keys
-------------------------------------------------------------------------------

standardSecretKeyLength, standardPublicKeyLength, standardSignatureLength :: Int
standardSecretKeyLength = 64
standardPublicKeyLength = 32
standardSignatureLength = 64

instance Bi EdStandard.PublicKey where
    put (EdStandard.PublicKey k) = do
        putAssertLength "PublicKey" standardPublicKeyLength k
        putByteString k
    get = label "EdStandard.PublicKey" $
        EdStandard.PublicKey <$> getByteString standardPublicKeyLength

instance Bi EdStandard.SecretKey where
    put (EdStandard.SecretKey k) = do
        putAssertLength "SecretKey" standardSecretKeyLength k
        putByteString k
    get = label "EdStandard.SecretKey" $
        EdStandard.SecretKey <$> getByteString standardSecretKeyLength

instance Bi EdStandard.Signature where
    put (EdStandard.Signature s) = do
        putAssertLength "Signature" standardSignatureLength s
        putByteString s
    get = label "EdStandard.Signature" $
        EdStandard.Signature <$> getByteString standardSignatureLength

deriving instance Bi RedeemPublicKey
deriving instance Bi RedeemSecretKey
deriving instance Bi (RedeemSignature a)<|MERGE_RESOLUTION|>--- conflicted
+++ resolved
@@ -28,7 +28,6 @@
 import           Pos.Crypto.RedeemSigning (RedeemPublicKey (..), RedeemSecretKey (..),
                                            RedeemSignature (..))
 import           Pos.Crypto.SafeSigning   (EncryptedSecretKey (..))
-import Pos.Crypto.HD (HDAddressPayload (..))
 import           Pos.Crypto.SecretSharing (EncShare (..), Secret (..), SecretProof (..),
                                            SecretSharingExtra (..), Share (..),
                                            VssKeyPair (..), VssPublicKey (..))
@@ -195,15 +194,8 @@
 -------------------------------------------------------------------------------
 -- Hierarchical derivation
 -------------------------------------------------------------------------------
-<<<<<<< HEAD
-instance Binary.Binary HDAddressPayload where
-instance Bi HDAddressPayload where
-    put = Binary.put
-    get = Binary.get
-=======
 instance Binary.Binary HDAddressPayload
 instance Bi HDAddressPayload
->>>>>>> 516d6da9
 
 -------------------------------------------------------------------------------
 -- Standard Ed25519 instances for ADA redeem keys
