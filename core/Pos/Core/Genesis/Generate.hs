-- | Generation of genesis data for testnet.

module Pos.Core.Genesis.Generate
       ( GeneratedGenesisData (..)
       , GeneratedSecrets (..)
       , PoorSecret (..)
       , RichSecrets (..)

       , generateGenesisData

       -- * Helpers which are also used by keygen.
       , generateRichSecrets
       , generateFakeAvvm
       , poorSecretToEncKey
       , poorSecretToKey
       ) where

import           Universum

import           Control.Lens (coerced)
import           Crypto.Random (MonadRandom, getRandomBytes)
import qualified Data.HashMap.Strict as HM
import qualified Data.Map.Strict as Map
import           Serokell.Util.Verify (VerificationRes (..), formatAllErrors, verifyGeneric)

import           Pos.Binary.Class (asBinary, serialize')
import           Pos.Binary.Core.Address ()
import           Pos.Binary.Core.Slotting ()
import           Pos.Core.Common (Address, Coin, IsBootstrapEraAddr (..), StakeholderId,
                                  addressHash, applyCoinPortionDown, coinToInteger,
                                  deriveFirstHDAddress, makePubKeyAddressBoot, mkCoin, sumCoins,
                                  unsafeIntegerToCoin)
import           Pos.Core.Configuration.BlockVersionData (HasGenesisBlockVersionData)
import           Pos.Core.Configuration.Protocol (HasProtocolConstants, vssMaxTTL, vssMinTTL)
import           Pos.Core.Delegation.Types (ProxySKHeavy)
import           Pos.Core.Genesis.Helpers (mkGenesisDelegation)
import           Pos.Core.Genesis.Types (FakeAvvmOptions (..), GenesisAvvmBalances (..),
                                         GenesisDelegation, GenesisInitializer (..),
                                         GenesisNonAvvmBalances (..),
                                         GenesisVssCertificatesMap (..), GenesisWStakeholders (..),
                                         TestnetBalanceOptions (..))
import           Pos.Core.Ssc.Vss (VssCertificate, mkVssCertificate, mkVssCertificatesMap)
import           Pos.Crypto (EncryptedSecretKey, HasCryptoConfiguration, RedeemPublicKey, SecretKey,
                             VssKeyPair, createPsk, deterministic, emptyPassphrase, encToSecret,
                             keyGen, noPassEncrypt, randomNumberInRange, redeemDeterministicKeyGen,
                             safeKeyGen, toPublic, toVssPublicKey, vssKeyGen)
import           Pos.Util.Util (leftToPanic)

-- | Data generated by @generateGenesisData@ using genesis-spec.
data GeneratedGenesisData = GeneratedGenesisData
    { ggdNonAvvm          :: !GenesisNonAvvmBalances
    -- ^ Non-avvm balances
    , ggdAvvm             :: !GenesisAvvmBalances
    -- ^ Avvm balances (fake and real).
    , ggdBootStakeholders :: !GenesisWStakeholders
    -- ^ Set of boot stakeholders (richmen addresses or custom addresses)
    , ggdVssCerts         :: !GenesisVssCertificatesMap
    -- ^ Genesis vss data (vss certs of richmen)
    , ggdDelegation       :: !GenesisDelegation
    -- ^ Genesis heavyweight delegation certificates (empty if
    -- 'tiUseHeavyDlg' is 'False').
    , ggdSecrets          :: !GeneratedSecrets
    -- ^ Secrets which can unlock genesis data (if known).
    }

-- | All valuable secrets of rich node.
data RichSecrets = RichSecrets
    { rsPrimaryKey :: !SecretKey
    -- ^ Primary secret key. 'StakeholderId' associated with it
    -- generally contains huge stake. Also associated PubKey address
    -- with bootstrap era contains huge balance.
    , rsVssKeyPair :: !VssKeyPair
    -- ^ VSS key pair used for SSC.
    }

-- | Poor node secret
data PoorSecret = PoorSecret SecretKey | PoorEncryptedSecret EncryptedSecretKey

-- | Valuable secrets which can unlock genesis data.
data GeneratedSecrets = GeneratedSecrets
    { gsDlgIssuersSecrets :: ![SecretKey]
    -- ^ Secret keys which issued heavyweight delegation certificates
    -- in genesis data. If genesis heavyweight delegation isn't used,
    -- this list is empty.
    , gsRichSecrets       :: ![RichSecrets]
    -- ^ All secrets of rich nodes.
    , gsPoorSecrets       :: ![PoorSecret]
    -- ^ Keys for HD addresses of poor nodes.
    , gsFakeAvvmSeeds     :: ![ByteString]
    -- ^ Fake avvm seeds.
    }

generateGenesisData
    :: (HasCryptoConfiguration, HasGenesisBlockVersionData, HasProtocolConstants)
    => GenesisInitializer
    -> GenesisAvvmBalances
    -> GeneratedGenesisData
generateGenesisData (GenesisInitializer{..}) realAvvmBalances = deterministic (serialize' giSeed) $ do
    let TestnetBalanceOptions{..} = giTestBalance

    -- apply ggdAvvmBalanceFactor
    let applyAvvmBalanceFactor :: HashMap k Coin -> HashMap k Coin
        applyAvvmBalanceFactor = map (applyCoinPortionDown giAvvmBalanceFactor)
        realAvvmMultiplied :: GenesisAvvmBalances
        realAvvmMultiplied = realAvvmBalances & coerced %~ applyAvvmBalanceFactor

    -- Compute total balance to generate
    let
        avvmSum = sumCoins realAvvmMultiplied
        maxTnBalance =
            case coinToInteger (maxBound @Coin) - avvmSum of
                v | v < 0 ->
                    -- TODO [CSL-2173]: Clarify
                    error "avvmSum exceeds maximal value"
                  | otherwise -> fromIntegral $! v
        tnBalance = min maxTnBalance tboTotalBalance

    -- Generate AVVM stuff
    (fakeAvvmDistr, fakeAvvmSeeds, fakeAvvmBalance) <- generateFakeAvvmGenesis giFakeAvvmBalance

    -- Generate all secrets
    let replicateRich = replicateM (fromIntegral tboRichmen)
        replicatePoor = replicateM (fromIntegral tboPoors)
        genPoorSecret | tboUseHDAddresses = PoorEncryptedSecret . snd <$> safeKeyGen emptyPassphrase
                      | otherwise = PoorSecret . snd <$> keyGen
    dlgIssuersSecrets <-
        case giUseHeavyDlg of
            False -> pure []
            True  -> replicateRich (snd <$> keyGen)
    richmenSecrets <- replicateRich generateRichSecrets
    poorsSecrets <- replicatePoor genPoorSecret

    -- Heavyweight delegation.
    -- genesisDlgList is empty if giUseHeavyDlg = False
    let genesisDlgList :: [ProxySKHeavy]
        genesisDlgList =
            (\(issuerSk, RichSecrets {..}) ->
                 createPsk issuerSk (toPublic rsPrimaryKey) 0) <$>
            zip dlgIssuersSecrets richmenSecrets
        genesisDlg =
            -- TODO [CSL-2173]: Clarify
            leftToPanic "generateGenesisData: genesisDlg" $
            mkGenesisDelegation genesisDlgList

    -- Bootstrap stakeholders
    let bootSecrets
            | giUseHeavyDlg = dlgIssuersSecrets
            | otherwise = map rsPrimaryKey richmenSecrets
        bootStakeholders :: Map StakeholderId Word16
        bootStakeholders =
            Map.fromList $
            map ((,1) . addressHash . toPublic) bootSecrets

    -- VSS certificates
    vssCertsList <- mapM generateVssCert richmenSecrets
<<<<<<< HEAD
    let toVss =
            -- TODO [CSL-2173]: Clarify
            either error identity . mkVssCertificatesMap
=======
    let toVss = mkVssCertificatesMap
>>>>>>> 8721eb62
        vssCerts = GenesisVssCertificatesMap $ toVss vssCertsList

    -- Non AVVM balances
    ---- Addresses
    let createAddressRich :: SecretKey -> Address
        createAddressRich (toPublic -> pk) = makePubKeyAddressBoot pk
    let createAddressPoor :: PoorSecret -> Address
        createAddressPoor (PoorEncryptedSecret hdwSk) =
            fst $
            -- TODO [CSL-2173]: Clarify
            fromMaybe (error "generateGenesisData: pass mismatch") $
            deriveFirstHDAddress
                (IsBootstrapEraAddr True)
                emptyPassphrase
                hdwSk
        createAddressPoor (PoorSecret secret) = makePubKeyAddressBoot (toPublic secret)
    let richAddresses = map (createAddressRich . rsPrimaryKey) richmenSecrets
        poorAddresses = map createAddressPoor poorsSecrets

    ---- Balances
    let safeZip s a b =
            if length a /= length b
            -- TODO [CSL-2173]: Clarify
            then error $ s <> " :lists differ in size, " <> show (length a) <>
                         " and " <> show (length b)
            else zip a b

        (richBals, poorBals) =
            genTestnetDistribution giTestBalance (fromIntegral $ tnBalance - fakeAvvmBalance)
        -- ^ Rich and poor balances
        nonAvvmDistr = HM.fromList $
            safeZip "rich" richAddresses richBals ++
            safeZip "poor" poorAddresses poorBals

    pure GeneratedGenesisData
        { ggdNonAvvm = GenesisNonAvvmBalances nonAvvmDistr
        , ggdAvvm = fakeAvvmDistr <> realAvvmMultiplied
        , ggdBootStakeholders = GenesisWStakeholders bootStakeholders
        , ggdVssCerts = vssCerts
        , ggdDelegation = genesisDlg
        , ggdSecrets = GeneratedSecrets
              { gsDlgIssuersSecrets = dlgIssuersSecrets
              , gsRichSecrets = richmenSecrets
              , gsPoorSecrets = poorsSecrets
              , gsFakeAvvmSeeds = fakeAvvmSeeds
              }
        }

----------------------------------------------------------------------------
-- Exported helpers
----------------------------------------------------------------------------

generateFakeAvvm :: MonadRandom m => m (RedeemPublicKey, ByteString)
generateFakeAvvm = do
    seed <- getRandomBytes 32
    let (pk, _) = fromMaybe
            (error "Impossible - seed is not 32 bytes long") $
            redeemDeterministicKeyGen seed
    pure (pk, seed)

generateRichSecrets :: (MonadRandom m) => m RichSecrets
generateRichSecrets = do
    rsPrimaryKey <- snd <$> keyGen
    rsVssKeyPair <- vssKeyGen
    return RichSecrets {..}

poorSecretToKey :: PoorSecret -> SecretKey
poorSecretToKey (PoorSecret key)             = key
poorSecretToKey (PoorEncryptedSecret encKey) = encToSecret encKey

poorSecretToEncKey :: PoorSecret -> EncryptedSecretKey
poorSecretToEncKey (PoorSecret key)           = noPassEncrypt key
poorSecretToEncKey (PoorEncryptedSecret encr) = encr

----------------------------------------------------------------------------
-- Internal helpers
----------------------------------------------------------------------------

generateFakeAvvmGenesis
    :: (MonadRandom m)
    => FakeAvvmOptions -> m (GenesisAvvmBalances, [ByteString], Word64)
generateFakeAvvmGenesis FakeAvvmOptions{..} = do
    fakeAvvmPubkeysAndSeeds <- replicateM (fromIntegral faoCount) generateFakeAvvm
    let oneBalance = mkCoin $ fromIntegral faoOneBalance
        fakeAvvms = map ((,oneBalance) . fst) fakeAvvmPubkeysAndSeeds
    pure ( GenesisAvvmBalances $ HM.fromList fakeAvvms
         , map snd fakeAvvmPubkeysAndSeeds
         , faoOneBalance * fromIntegral faoCount)

generateVssCert ::
       (HasCryptoConfiguration, HasProtocolConstants, MonadRandom m)
    => RichSecrets
    -> m VssCertificate
generateVssCert RichSecrets {..} = do
    expiry <- fromInteger <$>
        randomNumberInRange (vssMinTTL - 1) (vssMaxTTL - 1)
    let vssPk = asBinary $ toVssPublicKey rsVssKeyPair
        vssCert = mkVssCertificate rsPrimaryKey vssPk expiry
    return vssCert

-- Generates balance distribution for testnet.
genTestnetDistribution ::
       HasGenesisBlockVersionData
    => TestnetBalanceOptions
    -> Integer
    -> ([Coin], [Coin])
genTestnetDistribution TestnetBalanceOptions {..} testBalance =
    checkConsistency (richBalances, poorBalances)
  where
    richs = fromIntegral tboRichmen
    poors = fromIntegral tboPoors
    -- Calculate actual balances
    desiredRichBalance = getShare tboRichmenShare testBalance
    oneRichmanBalance
        | richs == 0 = 0
        | otherwise =
            desiredRichBalance `div` richs +
            if desiredRichBalance `mod` richs > 0
                then 1
                else 0
    realRichBalance = oneRichmanBalance * richs
    poorsBalance = testBalance - realRichBalance
    onePoorBalance | poors == 0 = 0
                   | otherwise = poorsBalance `div` poors
    realPoorBalance = onePoorBalance * poors
    richBalances =
        replicate (fromInteger richs) (unsafeIntegerToCoin oneRichmanBalance)
    poorBalances =
        replicate (fromInteger poors) (unsafeIntegerToCoin onePoorBalance)

    -- Consistency checks
    everythingIsConsistent :: [(Bool, Text)]
    everythingIsConsistent =
        [ ( realRichBalance + realPoorBalance <= testBalance
          , "Real rich + poor balance is more than desired.")
        ]

    checkConsistency :: a -> a
    checkConsistency =
        case verifyGeneric everythingIsConsistent of
            VerSuccess        -> identity
            VerFailure errors ->
                -- TODO [CSL-2173]: Clarify
                error $ formatAllErrors errors

    getShare :: Double -> Integer -> Integer
    getShare sh n = round $ sh * fromInteger n<|MERGE_RESOLUTION|>--- conflicted
+++ resolved
@@ -153,13 +153,7 @@
 
     -- VSS certificates
     vssCertsList <- mapM generateVssCert richmenSecrets
-<<<<<<< HEAD
-    let toVss =
-            -- TODO [CSL-2173]: Clarify
-            either error identity . mkVssCertificatesMap
-=======
     let toVss = mkVssCertificatesMap
->>>>>>> 8721eb62
         vssCerts = GenesisVssCertificatesMap $ toVss vssCertsList
 
     -- Non AVVM balances
