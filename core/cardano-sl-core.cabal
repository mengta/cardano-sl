--- conflicted
+++ resolved
@@ -10,13 +10,10 @@
 category:            Currency
 build-type:          Simple
 cabal-version:       >=1.10
-<<<<<<< HEAD
-=======
 data-files:
   constants-dev.yaml
   constants-prod.yaml
   constants-wallet-prod.yaml
->>>>>>> f561b304
 
 flag dev-mode
   default:     True
