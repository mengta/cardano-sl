--- conflicted
+++ resolved
@@ -223,22 +223,8 @@
                         -- DB
                         Pos.DB.Block
                         Pos.DB.GState.BlockExtra
-<<<<<<< HEAD
-                        Pos.DB.GState.Utxo
-                        Pos.DB.Holder
-                        Pos.DB.Iterator
-                        Pos.DB.Iterator.Class
-                        Pos.DB.Iterator.DBIterator
+                        Pos.DB.GState.GState
                         Pos.DB.Limits
-                        Pos.DB.Lrc
-                        Pos.DB.Lrc.Common
-                        Pos.DB.Lrc.Issuers
-                        Pos.DB.Lrc.Leaders
-                        Pos.DB.Lrc.Lrc
-                        Pos.DB.Lrc.Richmen
-=======
-                        Pos.DB.GState.GState
->>>>>>> 42072d80
                         Pos.DB.Misc
 
                         -- Genesis
