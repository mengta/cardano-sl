name:                cardano-sl-wallet
version:             1.1.0
synopsis:            Cardano SL - wallet
description:         Cardano SL - wallet
license:             MIT
license-file:        LICENSE
author:              Serokell
maintainer:          hi@serokell.io
copyright:           2017 IOHK
category:            Currency
build-type:          Simple
extra-source-files:  README.md
cabal-version:       >=1.10

Flag for-installer
  default:     False
  manual:      True

  description: Build a reduced set of components (only what is needed for the
               installer)

library
  hs-source-dirs:     src test
  exposed-modules:    Pos.Arbitrary.Wallet.Web.ClientTypes
                      Pos.Wallet
                      Pos.Wallet.Redirect
                      Pos.Wallet.WalletMode

                      Pos.Wallet.Aeson
                      Pos.Wallet.Aeson.ClientTypes
                      Pos.Wallet.Aeson.Options
                      Pos.Wallet.Aeson.Storage
                      Pos.Wallet.Aeson.WalletBackup

                      Pos.Wallet.Web
                      Pos.Wallet.Web.Account
                      Pos.Wallet.Web.Assurance
                      Pos.Wallet.Web.Api
                      Pos.Wallet.Web.Backup

                      Pos.Wallet.Web.ClientTypes
                      Pos.Wallet.Web.ClientTypes.Functions
                      Pos.Wallet.Web.ClientTypes.Instances
                      Pos.Wallet.Web.ClientTypes.Types
                      Pos.Wallet.Web.Error
                      Pos.Wallet.Web.Error.Types
                      Pos.Wallet.Web.Error.Util

                      Pos.Wallet.Web.Mode

                      Pos.Wallet.Web.Methods
                      Pos.Wallet.Web.Methods.Backup
                      Pos.Wallet.Web.Methods.History
                      Pos.Wallet.Web.Methods.Info
                      Pos.Wallet.Web.Methods.Logic
                      Pos.Wallet.Web.Methods.Misc
                      Pos.Wallet.Web.Methods.Payment
                      Pos.Wallet.Web.Methods.Redeem
                      Pos.Wallet.Web.Methods.Reporting
                      Pos.Wallet.Web.Methods.Restore
                      Pos.Wallet.Web.Methods.Txp
                      Pos.Wallet.Web.Pending
                      Pos.Wallet.Web.Pending.Types
                      Pos.Wallet.Web.Pending.Submission
                      Pos.Wallet.Web.Pending.Functions
                      Pos.Wallet.Web.Pending.Util
                      Pos.Wallet.Web.Pending.Worker

                      Pos.Wallet.Web.Server
                      Pos.Wallet.Web.Server.Handlers
                      Pos.Wallet.Web.Server.Launcher
                      Pos.Wallet.Web.Server.Runner

                      Pos.Wallet.Web.Sockets
                      Pos.Wallet.Web.Sockets.ConnSet
                      Pos.Wallet.Web.Sockets.Connection
                      Pos.Wallet.Web.Sockets.Notifier
                      Pos.Wallet.Web.Sockets.Types

                      Pos.Wallet.Web.State
                      Pos.Wallet.Web.State.Acidic
                      Pos.Wallet.Web.State.State
                      Pos.Wallet.Web.State.Storage
                      Pos.Wallet.Web.State.Util

                      Pos.Wallet.Web.Swagger
                      Pos.Wallet.Web.Swagger.Instances.Schema
                      Pos.Wallet.Web.Swagger.Instances.Swagger
                      Pos.Wallet.Web.Swagger.Spec

                      Pos.Wallet.Web.Tracking
                      Pos.Wallet.Web.Tracking.BListener
                      Pos.Wallet.Web.Tracking.Decrypt
                      Pos.Wallet.Web.Tracking.Sync
                      Pos.Wallet.Web.Tracking.Restore
                      Pos.Wallet.Web.Tracking.Modifier
                      Pos.Wallet.Web.Tracking.Types

                      Pos.Wallet.Web.Util

                      Pos.Util.BackupPhrase
                      Pos.Util.Mnemonics

                      -- shared test sources needed by tests of wallet-new
                      Test.Pos.Wallet.Web.Mode

  other-modules:        Paths_cardano_sl_wallet

  build-depends:        QuickCheck
                      , acid-state
                      , aeson >= 0.11.2.1
                      , async
                      , base
                      , base58-bytestring
                      , bytestring
                      , cardano-sl
                      , cardano-sl-block
                      , cardano-sl-client
                      , cardano-sl-core
                      , cardano-sl-crypto
                      , cardano-sl-delegation
                      , cardano-sl-generator
                      , cardano-sl-db
                      , cardano-sl-infra
                      , cardano-sl-ssc
                      , cardano-sl-txp
                      , cardano-sl-networking
                      , cardano-sl-update
                      , cardano-sl-util
                      , containers
                      , cryptonite
                      , data-default
                      , directory
                      , dlist
                      , ether
                      , exceptions
                      , filepath
                      , formatting
                      , hashable
                      , hspec
                      , lens
                      , log-warper
                      , memory
                      , monad-control
                      , mtl
                      , quickcheck-instances
                      , random
                      , reflection
                      , safe-exceptions
                      , safecopy
                      , semver
                      , serokell-util >= 0.1.3.4
                      , servant >= 0.8.1
                      , servant-generic
                      , servant-multipart >= 0.10
                      , servant-server >= 0.8.1
                      , servant-swagger
                      , servant-swagger-ui
                      , stm
                      , swagger2
                      , text
                      , text
                      , text-format
                      , time
                      , time-units
                      , transformers
                      , universum >= 0.1.11
                      , unliftio
                      , unordered-containers
                      , wai
                      , wai-websockets
                      , websockets
  if !os(windows)
    build-depends:      unix

  default-language:     Haskell2010
  ghc-options:         -Wall
                       -fno-warn-orphans
                       -O2

  default-extensions:   DeriveDataTypeable
                        DeriveGeneric
                        GeneralizedNewtypeDeriving
                        StandaloneDeriving
                        FlexibleContexts
                        FlexibleInstances
                        MultiParamTypeClasses
                        FunctionalDependencies
                        DefaultSignatures
                        NoImplicitPrelude
                        OverloadedStrings
                        RecordWildCards
                        TypeApplications
                        TupleSections
                        LambdaCase
                        ViewPatterns
                        MultiWayIf
                        ConstraintKinds
                        UndecidableInstances
                        BangPatterns
                        ScopedTypeVariables
                        TemplateHaskell
                        TypeOperators
                        GADTs
                        MonadFailDesugaring


  build-tools: cpphs >= 1.19
  ghc-options: -pgmP cpphs -optP --cpp

<<<<<<< HEAD
executable cardano-node
  hs-source-dirs:     node
  main-is:            Main.hs
  other-modules:      NodeOptions
  build-depends:
                        base
                      , cardano-sl
                      , cardano-sl-core
                      , cardano-sl-infra
                      , cardano-sl-ssc
                      , cardano-sl-txp
                      , cardano-sl-networking
                      , cardano-sl-util
                      , cardano-sl-wallet
                      , formatting
                      , log-warper
                      , optparse-applicative
                      , stm
                      , time-units
                      , universum >= 0.1.11

  default-language:    Haskell2010
  ghc-options:         -threaded -rtsopts
                       -Wall
                       -fno-warn-orphans
                       -O2

  default-extensions:   DeriveDataTypeable
                        DeriveGeneric
                        GeneralizedNewtypeDeriving
                        StandaloneDeriving
                        FlexibleContexts
                        FlexibleInstances
                        MultiParamTypeClasses
                        FunctionalDependencies
                        DefaultSignatures
                        NoImplicitPrelude
                        OverloadedStrings
                        RecordWildCards
                        TypeApplications
                        TupleSections
                        ViewPatterns
                        LambdaCase
                        MultiWayIf
                        ConstraintKinds
                        UndecidableInstances
                        BangPatterns
                        TemplateHaskell
                        GADTs
                        MonadFailDesugaring

  build-tools: cpphs >= 1.19
  ghc-options: -pgmP cpphs -optP --cpp

  -- linker speed up for linux
  if os(linux)
    ghc-options:       -optl-fuse-ld=gold
    ld-options:        -fuse-ld=gold

  default-extensions:   DeriveDataTypeable
                        DeriveGeneric
                        GeneralizedNewtypeDeriving
                        StandaloneDeriving
                        FlexibleContexts
                        FlexibleInstances
                        MultiParamTypeClasses
                        FunctionalDependencies
                        DefaultSignatures
                        NoImplicitPrelude
                        OverloadedStrings
                        RecordWildCards
                        TypeApplications
                        TupleSections
                        ViewPatterns
                        LambdaCase
                        MultiWayIf
                        ConstraintKinds
                        UndecidableInstances
                        BangPatterns
                        MonadFailDesugaring

  build-tools: cpphs >= 1.19
  ghc-options: -pgmP cpphs -optP --cpp

  buildable:         True

executable cardano-swagger
  hs-source-dirs:      web-api-swagger
  main-is:             Main.hs
  if !flag(for-installer)
    build-depends:       aeson
                       , base
                       , bytestring
                       , cardano-sl
                       , cardano-sl-wallet
                       , lens
                       , optparse-applicative
                       , swagger2
                       , servant
                       , servant-server
                       , servant-multipart
                       , servant-swagger
                       , servant-swagger-ui
                       , text
                       , universum >= 0.1.11
  default-language:    Haskell2010
  ghc-options:         -threaded -rtsopts
                       -Wall
                       -fno-warn-orphans
                       -O2

  -- linker speed up for linux
  if os(linux)
    ghc-options:       -optl-fuse-ld=gold
    ld-options:        -fuse-ld=gold

  default-extensions:   BangPatterns
                        FlexibleContexts
                        FlexibleInstances
                        NoImplicitPrelude
                        TypeApplications
                        TypeOperators
                        MonadFailDesugaring

  build-tools: cpphs >= 1.19
  ghc-options: -pgmP cpphs -optP --cpp

  if flag(for-installer)
    buildable: False
  else
    buildable: True

=======
>>>>>>> d3211cb3
test-suite cardano-wallet-test
  main-is:             Test.hs
  other-modules:
                       -- Standard module with some magic
                       Spec

                       -- Basic mocks and instances
                       Test.Pos.Wallet.Web.Mode
                       Test.Pos.Wallet.Web.Util

                       -- Test scenarios
                       Test.Pos.Wallet.Web.AddressSpec

                       Test.Pos.Wallet.Web.Methods.LogicSpec
                       Test.Pos.Wallet.Web.Methods.PaymentSpec
                       Test.Pos.Wallet.Web.Methods.BackupDefaultAddressesSpec

                       Test.Pos.Wallet.Web.Tracking.SyncSpec

  type:                exitcode-stdio-1.0
  build-depends:       MonadRandom
                     , QuickCheck
                     , base
                     , cardano-sl
                     , cardano-sl-block
                     , cardano-sl-client
                     , cardano-sl-core
                     , cardano-sl-crypto
                     , cardano-sl-db
                     , cardano-sl-delegation
                     , cardano-sl-generator
                     , cardano-sl-infra
                     , cardano-sl-lrc
                     , cardano-sl-networking
                     , cardano-sl-ssc
                     , cardano-sl-txp
                     , cardano-sl-update
                     , cardano-sl-util
                     , cardano-sl-wallet
                     , containers
                     , data-default
                     , ether
                     , formatting
                     , hspec
                     , lens
                     , log-warper
                     , MonadRandom
                     , mtl
                     , serokell-util >= 0.1.3.4
                     , stm
                     , unordered-containers
                     , text-format
                     , universum >= 0.1.11

  hs-source-dirs:      test
  default-language:    Haskell2010
  ghc-options:         -threaded
                       -rtsopts
                       -Wall
                       -fno-warn-orphans

  -- linker speed up for linux
  if os(linux)
    ghc-options:       -optl-fuse-ld=gold
    ld-options:        -fuse-ld=gold

  default-extensions:   DeriveDataTypeable
                        DeriveGeneric
                        GeneralizedNewtypeDeriving
                        StandaloneDeriving
                        FlexibleContexts
                        FlexibleInstances
                        MultiParamTypeClasses
                        FunctionalDependencies
                        DefaultSignatures
                        NoImplicitPrelude
                        OverloadedStrings
                        RecordWildCards
                        TypeApplications
                        TupleSections
                        ViewPatterns
                        LambdaCase
                        MultiWayIf
                        ConstraintKinds
                        UndecidableInstances
                        BangPatterns
                        TemplateHaskell
                        ScopedTypeVariables
                        MonadFailDesugaring

  build-tools: cpphs >= 1.19
  ghc-options: -pgmP cpphs -optP --cpp<|MERGE_RESOLUTION|>--- conflicted
+++ resolved
@@ -208,141 +208,6 @@
   build-tools: cpphs >= 1.19
   ghc-options: -pgmP cpphs -optP --cpp
 
-<<<<<<< HEAD
-executable cardano-node
-  hs-source-dirs:     node
-  main-is:            Main.hs
-  other-modules:      NodeOptions
-  build-depends:
-                        base
-                      , cardano-sl
-                      , cardano-sl-core
-                      , cardano-sl-infra
-                      , cardano-sl-ssc
-                      , cardano-sl-txp
-                      , cardano-sl-networking
-                      , cardano-sl-util
-                      , cardano-sl-wallet
-                      , formatting
-                      , log-warper
-                      , optparse-applicative
-                      , stm
-                      , time-units
-                      , universum >= 0.1.11
-
-  default-language:    Haskell2010
-  ghc-options:         -threaded -rtsopts
-                       -Wall
-                       -fno-warn-orphans
-                       -O2
-
-  default-extensions:   DeriveDataTypeable
-                        DeriveGeneric
-                        GeneralizedNewtypeDeriving
-                        StandaloneDeriving
-                        FlexibleContexts
-                        FlexibleInstances
-                        MultiParamTypeClasses
-                        FunctionalDependencies
-                        DefaultSignatures
-                        NoImplicitPrelude
-                        OverloadedStrings
-                        RecordWildCards
-                        TypeApplications
-                        TupleSections
-                        ViewPatterns
-                        LambdaCase
-                        MultiWayIf
-                        ConstraintKinds
-                        UndecidableInstances
-                        BangPatterns
-                        TemplateHaskell
-                        GADTs
-                        MonadFailDesugaring
-
-  build-tools: cpphs >= 1.19
-  ghc-options: -pgmP cpphs -optP --cpp
-
-  -- linker speed up for linux
-  if os(linux)
-    ghc-options:       -optl-fuse-ld=gold
-    ld-options:        -fuse-ld=gold
-
-  default-extensions:   DeriveDataTypeable
-                        DeriveGeneric
-                        GeneralizedNewtypeDeriving
-                        StandaloneDeriving
-                        FlexibleContexts
-                        FlexibleInstances
-                        MultiParamTypeClasses
-                        FunctionalDependencies
-                        DefaultSignatures
-                        NoImplicitPrelude
-                        OverloadedStrings
-                        RecordWildCards
-                        TypeApplications
-                        TupleSections
-                        ViewPatterns
-                        LambdaCase
-                        MultiWayIf
-                        ConstraintKinds
-                        UndecidableInstances
-                        BangPatterns
-                        MonadFailDesugaring
-
-  build-tools: cpphs >= 1.19
-  ghc-options: -pgmP cpphs -optP --cpp
-
-  buildable:         True
-
-executable cardano-swagger
-  hs-source-dirs:      web-api-swagger
-  main-is:             Main.hs
-  if !flag(for-installer)
-    build-depends:       aeson
-                       , base
-                       , bytestring
-                       , cardano-sl
-                       , cardano-sl-wallet
-                       , lens
-                       , optparse-applicative
-                       , swagger2
-                       , servant
-                       , servant-server
-                       , servant-multipart
-                       , servant-swagger
-                       , servant-swagger-ui
-                       , text
-                       , universum >= 0.1.11
-  default-language:    Haskell2010
-  ghc-options:         -threaded -rtsopts
-                       -Wall
-                       -fno-warn-orphans
-                       -O2
-
-  -- linker speed up for linux
-  if os(linux)
-    ghc-options:       -optl-fuse-ld=gold
-    ld-options:        -fuse-ld=gold
-
-  default-extensions:   BangPatterns
-                        FlexibleContexts
-                        FlexibleInstances
-                        NoImplicitPrelude
-                        TypeApplications
-                        TypeOperators
-                        MonadFailDesugaring
-
-  build-tools: cpphs >= 1.19
-  ghc-options: -pgmP cpphs -optP --cpp
-
-  if flag(for-installer)
-    buildable: False
-  else
-    buildable: True
-
-=======
->>>>>>> d3211cb3
 test-suite cardano-wallet-test
   main-is:             Test.hs
   other-modules:
