name:                pos
version:             0.1.0.0
synopsis:            Proof-of-stake
description:         Please see README.md
license:             BSD3
license-file:        LICENSE
author:              Serokell OU
maintainer:          hi@serokell.io
copyright:           2016 IOHK
category:            Currency
build-type:          Simple
-- extra-source-files:
cabal-version:       >=1.10

library
  exposed-modules:      Pos.CLI
                        Pos.Crypto
                        Pos.Communication
                        Pos.Constants
                        Pos.DHT
                        Pos.DHT.Real
                        Pos.FollowTheSatoshi
                        Pos.Genesis
                        Pos.Launcher
                        Pos.Merkle
                        Pos.Slotting
                        Pos.State
                        Pos.Statistics
                        Pos.Types
                        Pos.Util
                        Pos.Worker
  other-modules:        Pos.Communication.Methods
                        Pos.Communication.Types
                        Pos.Communication.Types.Block
                        Pos.Communication.Types.Mpc
                        Pos.Communication.Types.Statistics
                        Pos.Communication.Types.SysStart
                        Pos.Communication.Types.Tx
                        Pos.Communication.Server
                        Pos.Communication.Server.Block
                        Pos.Communication.Server.Mpc
                        Pos.Communication.Server.Statistics
                        Pos.Communication.Server.SysStart
                        Pos.Communication.Server.Tx
                        Pos.Crypto.Arbitrary
                        Pos.Crypto.Arbitrary.Hash
                        Pos.Crypto.Arbitrary.Unsafe
                        Pos.Crypto.Hashing
                        Pos.Crypto.Random
                        Pos.Crypto.SecretSharing
                        Pos.Crypto.Signing
                        Pos.State.Acidic
                        Pos.State.State
                        Pos.State.Storage
                        Pos.State.Storage.Block
                        Pos.State.Storage.Mpc
                        Pos.State.Storage.Stats
                        Pos.State.Storage.Types
                        Pos.State.Storage.Tx
                        Pos.Statistics.Block
                        Pos.Statistics.MonadStats
                        Pos.Statistics.Tx
                        Pos.Types.Arbitrary
                        Pos.Types.Arbitrary.Unsafe
                        Pos.Types.Block
                        Pos.Types.Mpc
                        Pos.Types.Slotting
                        Pos.Types.Timestamp
                        Pos.Types.Tx
                        Pos.Types.Types
                        Pos.Types.Utxo
                        Pos.Worker.Block
                        Pos.Worker.Mpc
                        Pos.Worker.Tx
                        Pos.WorkMode
                        Pos.Util.Arbitrary
                        Pos.Util.NotImplemented
  build-depends:        HsOpenSSL
                      , QuickCheck
                      , acid-state
                      , async
                      , base
                      , binary
                      , binary-orphans
                      , bytestring
                      , cereal
                      , containers
                      , cryptonite >= 0.19 && < 0.21
                      , data-default
                      , data-msgpack >= 0.0.8
                      , derive
                      , ed25519
                      , exceptions
                      , formatting
                      , hashable
                      , lens
                      , lrucache
                      , kademlia
                      , memory
                      , mtl
                      , parsec
                      , pvss
                      , quickcheck-instances
                      , random
                      , safecopy
                      , serokell-core
                      , stm
                      , stm-containers
                      , template-haskell
                      , text
                      , text-format
                      , time
                      , time-warp
                      , transformers
                      , universum
                      , unordered-containers
                      , vector
                      , list-t == 1
  hs-source-dirs:       src
  default-language:     Haskell2010
  ghc-options:         -Wall
                       -fno-warn-orphans
                       -O2
  default-extensions:   RecordWildCards
                      , OverloadedStrings
                      , DeriveDataTypeable
                      , NoImplicitPrelude
                      , GeneralizedNewtypeDeriving

executable pos-node
  hs-source-dirs:      src/node
  main-is:             Main.hs
  build-depends:       base
                     , data-default
                     , binary
                     , bytestring
                     , directory
                     , filepath
                     , formatting
                     , optparse-simple
                     , parsec
                     , pos
                     , serokell-core
                     , time-warp
                     , universum
  default-language:    Haskell2010
  ghc-options:         -threaded -rtsopts
                       -Wall
                       -fno-warn-orphans
                       -O2
  default-extensions:  OverloadedStrings
                     , RecordWildCards
                     , DeriveDataTypeable
                     , NoImplicitPrelude
                     , GeneralizedNewtypeDeriving

executable pos-wallet
  hs-source-dirs:      src/wallet
  main-is:             Main.hs
  build-depends:       base
                     , data-default
                     , formatting
                     , optparse-applicative
                     , parsec
                     , pos
                     , serokell-core
                     , time-warp
                     , universum
  default-language:    Haskell2010
  ghc-options:         -threaded -rtsopts
                       -Wall
                       -fno-warn-orphans
                       -O2
  default-extensions:  OverloadedStrings
                     , RecordWildCards
                     , DeriveDataTypeable
                     , NoImplicitPrelude
                     , GeneralizedNewtypeDeriving

test-suite pos-test
  main-is:             Test.hs
  other-modules:       Spec
                     , Test.Pos.CryptoSpec
                     , Test.Pos.FollowTheSatoshiSpec
                     , Test.Pos.MerkleSpec
                     , Test.Pos.SlottingSpec
                     , Test.Pos.Types.BlockSpec
                     , Test.Pos.Types.Identity.BinarySpec
                     , Test.Pos.Types.Identity.MessagePackSpec
                     , Test.Pos.Types.Identity.SafeCopySpec
<<<<<<< HEAD
                     , Test.Pos.Types.SlotIdSpec
=======
                     , Test.Pos.Types.SlottingSpec
>>>>>>> b94d5eb6
                     , Test.Pos.Types.UtxoSpec
                     , Test.Pos.Util
  type:                exitcode-stdio-1.0
  build-depends:       QuickCheck
                     , base
                     , binary
                     , bytestring
                     , cereal
                     , cryptonite
                     , data-msgpack
                     , formatting
                     , hspec
                     , memory
                     , pos
                     , random
                     , safecopy
                     , serokell-core
                     , time-units
                     , time-warp
                     , universum
                     , unordered-containers
  hs-source-dirs:      test
  default-language:    Haskell2010
  ghc-options:         -threaded
                       -rtsopts
                       -Wall
                       -fno-warn-orphans
  default-extensions:  OverloadedStrings
                     , RecordWildCards
                     , DeriveDataTypeable
                     , GeneralizedNewtypeDeriving
                     , NoImplicitPrelude

benchmark pos-bench-criterion
  hs-source-dirs:      bench
  main-is:             Local/Criterion.hs
  other-modules:       Bench.Pos.Criterion.FollowTheSatoshiBench
  type:                exitcode-stdio-1.0
  build-depends:       QuickCheck
                     , base
                     , binary
                     , bytestring
                     , containers
                     , criterion
                     , formatting
                     , pos
                     , universum
  default-language:    Haskell2010
  ghc-options:         -threaded -rtsopts
                       -with-rtsopts=-N
                       -Wall
                       -fno-warn-orphans
                       -O2
  default-extensions:  OverloadedStrings
                     , RecordWildCards
                     , DeriveDataTypeable
                     , GeneralizedNewtypeDeriving
                     , NoImplicitPrelude

benchmark pos-bench-remote
  hs-source-dirs:      bench
  main-is:             Remote/Distributed.hs
  other-modules:       Bench.Pos.Remote.Config
  type:                exitcode-stdio-1.0
  build-depends:       aeson
                     , base
                     , binary
                     , bytestring
                     , containers
                     , data-default
                     , formatting
                     , optparse-applicative
                     , parsec
                     , pos
                     , serokell-core
                     , time-warp
                     , universum
                     , yaml
  default-language:    Haskell2010
  ghc-options:         -threaded -rtsopts
                       -with-rtsopts=-N
                       -Wall
                       -fno-warn-orphans
                       -O2
  default-extensions:  OverloadedStrings
                     , RecordWildCards
                     , DeriveDataTypeable
                     , GeneralizedNewtypeDeriving
                     , NoImplicitPrelude<|MERGE_RESOLUTION|>--- conflicted
+++ resolved
@@ -188,11 +188,7 @@
                      , Test.Pos.Types.Identity.BinarySpec
                      , Test.Pos.Types.Identity.MessagePackSpec
                      , Test.Pos.Types.Identity.SafeCopySpec
-<<<<<<< HEAD
                      , Test.Pos.Types.SlotIdSpec
-=======
-                     , Test.Pos.Types.SlottingSpec
->>>>>>> b94d5eb6
                      , Test.Pos.Types.UtxoSpec
                      , Test.Pos.Util
   type:                exitcode-stdio-1.0
