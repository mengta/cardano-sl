--- conflicted
+++ resolved
@@ -25,12 +25,7 @@
 import Message.Message            (BinaryP (..))
 import Network.Transport.Abstract (newEndPoint)
 import Network.Transport.Concrete (concrete)
-<<<<<<< HEAD
-import Node                       (ListenerAction (..), sendTo, startNode, stopNode)
-=======
-import Node                       (Listener (..), ListenerAction (..), sendTo,
-                                   node, NodeAction(..))
->>>>>>> 9882eeb0
+import Node                       (ListenerAction (..), NodeAction (..), node, sendTo)
 import ReceiverOptions            (Args (..), argsParser)
 
 instance Mockable Catch (LoggerNameBox IO) where
@@ -56,18 +51,9 @@
     let prng = mkStdGen 0
 
     usingLoggerName "receiver" $ do
-<<<<<<< HEAD
-        Right endPoint <- newEndPoint transport
-        receiverNode <- startNode endPoint prng BinaryP []
-            [pingListener noPong]
-
-        threadDelay (fromIntegral duration :: Second)
-        stopNode receiverNode
-=======
         node transport prng BinaryP $ \node ->
-            pure $ NodeAction [Listener "ping" $ pingListener noPong] $ \sactions -> do
+            pure $ NodeAction [pingListener noPong] $ \sactions -> do
                 threadDelay (fromIntegral duration :: Second)
->>>>>>> 9882eeb0
   where
     pingListener noPong =
         -- TODO: `ListenerActionConversation` is not supported in such context
