--- conflicted
+++ resolved
@@ -10,12 +10,7 @@
 import           Universum
 
 import           Pos.Binary              ()
-<<<<<<< HEAD
 import qualified Pos.Communication.Relay as R
-=======
-import           Pos.Communication.Relay as R
-import           Pos.Txp                 (TxId)
->>>>>>> 03f5721a
 import qualified Pos.Txp                 as T
 
 import           Test.Pos.Util           (networkBinaryTest, msgLenLimitedTest)
@@ -25,11 +20,11 @@
   describe "Txp (transaction processing) system" $ do
     describe "Bi instances" $ do
       describe "Network" $ do
-        networkBinaryTest @(R.InvMsg TxId T.TxMsgTag)
-        networkBinaryTest @(R.ReqMsg TxId T.TxMsgTag)
+        networkBinaryTest @(R.InvMsg T.TxId T.TxMsgTag)
+        networkBinaryTest @(R.ReqMsg T.TxId T.TxMsgTag)
         networkBinaryTest @(R.DataMsg T.TxMsgContents)
     describe "Message length limit" $ do
-      msgLenLimitedTest @(R.InvMsg TxId T.TxMsgTag)
-      msgLenLimitedTest @(R.ReqMsg TxId T.TxMsgTag)
+      msgLenLimitedTest @(R.InvMsg T.TxId T.TxMsgTag)
+      msgLenLimitedTest @(R.ReqMsg T.TxId T.TxMsgTag)
       -- No check for (DataMsg T.TxMsgContents) since overal message size
       -- is forcely limited